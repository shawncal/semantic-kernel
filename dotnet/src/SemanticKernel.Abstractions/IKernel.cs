﻿// Copyright (c) Microsoft. All rights reserved.

using System;
using System.Collections.Generic;
using System.ComponentModel;
using System.Threading;
using System.Threading.Tasks;
using Microsoft.Extensions.Logging;
using Microsoft.SemanticKernel.Events;
using Microsoft.SemanticKernel.Http;
using Microsoft.SemanticKernel.Memory;
using Microsoft.SemanticKernel.Orchestration;
using Microsoft.SemanticKernel.SemanticFunctions;
using Microsoft.SemanticKernel.Services;
using Microsoft.SemanticKernel.TemplateEngine;

namespace Microsoft.SemanticKernel;

/// <summary>
/// Interface for the semantic kernel.
/// </summary>
public interface IKernel
{
    /// <summary>
    /// App logger
    /// </summary>
    ILoggerFactory LoggerFactory { get; }

    /// <summary>
    /// Semantic memory instance
    /// </summary>
    ISemanticTextMemory Memory { get; }

    /// <summary>
    /// Reference to the engine rendering prompt templates
    /// </summary>
    IPromptTemplateEngine PromptTemplateEngine { get; }

    /// <summary>
    /// Reference to the read-only function collection containing all the imported functions
    /// </summary>
    IReadOnlyFunctionCollection Functions { get; }

    [Obsolete("Methods, properties and classes which include Skill in the name have been renamed. Use Kernel.Functions instead. This will be removed in a future release.")]
    [EditorBrowsable(EditorBrowsableState.Never)]
#pragma warning disable CS1591
    IReadOnlyFunctionCollection Skills { get; }
#pragma warning restore CS1591

    /// <summary>
    /// Reference to Http handler factory
    /// </summary>
    IDelegatingHandlerFactory HttpHandlerFactory { get; }

    /// <summary>
    /// Build and register a function in the internal function collection, in a global generic plugin.
    /// </summary>
    /// <param name="functionName">Name of the semantic function. The name can contain only alphanumeric chars + underscore.</param>
    /// <param name="functionConfig">Function configuration, e.g. I/O params, AI settings, localization details, etc.</param>
    /// <returns>A C# function wrapping AI logic, usually defined with natural language</returns>
    ISKFunction RegisterSemanticFunction(
        string functionName,
        SemanticFunctionConfig functionConfig);

    /// <summary>
    /// Build and register a function in the internal function collection.
    /// </summary>
    /// <param name="pluginName">Name of the plugin containing the function. The name can contain only alphanumeric chars + underscore.</param>
    /// <param name="functionName">Name of the semantic function. The name can contain only alphanumeric chars + underscore.</param>
    /// <param name="functionConfig">Function configuration, e.g. I/O params, AI settings, localization details, etc.</param>
    /// <returns>A C# function wrapping AI logic, usually defined with natural language</returns>
    ISKFunction RegisterSemanticFunction(
        string pluginName,
        string functionName,
        SemanticFunctionConfig functionConfig);

    /// <summary>
    /// Registers a custom function in the internal function collection.
    /// </summary>
    /// <param name="customFunction">The custom function to register.</param>
    /// <returns>A C# function wrapping the function execution logic.</returns>
    ISKFunction RegisterCustomFunction(ISKFunction customFunction);

    /// <summary>
    /// Import a set of functions as a plugin from the given object instance. Only the functions that have the `SKFunction` attribute will be included in the plugin.
    /// Once these functions are imported, the prompt templates can use functions to import content at runtime.
    /// </summary>
    /// <param name="pluginInstance">Instance of a class containing functions</param>
    /// <param name="pluginName">Name of the plugin for function collection and prompt templates. If the value is empty functions are registered in the global namespace.</param>
    /// <returns>A list of all the semantic functions found in the directory, indexed by function name.</returns>
    IDictionary<string, ISKFunction> ImportPlugin(object pluginInstance, string? pluginName = null);

    [Obsolete("Methods, properties and classes which include Skill in the name have been renamed. Use Kernel.ImportPlugin instead. This will be removed in a future release.")]
    [EditorBrowsable(EditorBrowsableState.Never)]
#pragma warning disable CS1591
    IDictionary<string, ISKFunction> ImportSkill(object pluginInstance, string? pluginName = null);
#pragma warning restore CS1591

    /// <summary>
    /// Set the semantic memory to use
    /// </summary>
    /// <param name="memory">Semantic memory instance</param>
    void RegisterMemory(ISemanticTextMemory memory);

    /// <summary>
    /// Run a single synchronous or asynchronous <see cref="ISKFunction"/>.
    /// </summary>
    /// <param name="skFunction">A Semantic Kernel function to run</param>
    /// <param name="args">Input to process</param>
    /// <param name="cancellationToken">The <see cref="CancellationToken"/> to monitor for cancellation requests. The default is <see cref="CancellationToken.None"/>.</param>
    /// <returns>Result of the function</returns>
    Task<KernelResult> RunAsync(
        ISKFunction skFunction,
        IDictionary<string, string>? args = null,
        CancellationToken cancellationToken = default);

    /// <summary>
    /// Run a pipeline composed of synchronous and asynchronous functions.
    /// </summary>
    /// <param name="pipeline">List of functions</param>
    /// <returns>Result of the function composition</returns>
    Task<KernelResult> RunAsync(
        params ISKFunction[] pipeline);

    /// <summary>
    /// Run a pipeline composed of synchronous and asynchronous functions.
    /// </summary>
    /// <param name="input">Input to process</param>
    /// <param name="pipeline">List of functions</param>
    /// <returns>Result of the function composition</returns>
    Task<KernelResult> RunAsync(
        string input,
        params ISKFunction[] pipeline);

    /// <summary>
    /// Run a pipeline composed of synchronous and asynchronous functions.
    /// </summary>
    /// <param name="args">Input to process</param>
    /// <param name="pipeline">List of functions</param>
    /// <returns>Result of the function composition</returns>
<<<<<<< HEAD
    Task<SKContext> RunAsync(
        IDictionary<string, string> args,
=======
    Task<KernelResult> RunAsync(
        ContextVariables variables,
>>>>>>> 4a2cf70c
        params ISKFunction[] pipeline);

    /// <summary>
    /// Run a pipeline composed of synchronous and asynchronous functions.
    /// </summary>
    /// <param name="cancellationToken">The <see cref="CancellationToken"/> to monitor for cancellation requests. The default is <see cref="CancellationToken.None"/>.</param>
    /// <param name="pipeline">List of functions</param>
    /// <returns>Result of the function composition</returns>
    Task<KernelResult> RunAsync(
        CancellationToken cancellationToken,
        params ISKFunction[] pipeline);

    /// <summary>
    /// Run a pipeline composed of synchronous and asynchronous functions.
    /// </summary>
    /// <param name="input">Input to process</param>
    /// <param name="cancellationToken">The <see cref="CancellationToken"/> to monitor for cancellation requests. The default is <see cref="CancellationToken.None"/>.</param>
    /// <param name="pipeline">List of functions</param>
    /// <returns>Result of the function composition</returns>
    Task<KernelResult> RunAsync(
        string input,
        CancellationToken cancellationToken,
        params ISKFunction[] pipeline);

    /// <summary>
    /// Run a pipeline composed of synchronous and asynchronous functions.
    /// </summary>
    /// <param name="args">Input to process</param>
    /// <param name="cancellationToken">The <see cref="CancellationToken"/> to monitor for cancellation requests. The default is <see cref="CancellationToken.None"/>.</param>
    /// <param name="pipeline">List of functions</param>
    /// <returns>Result of the function composition</returns>
<<<<<<< HEAD
    Task<SKContext> RunAsync(
        IDictionary<string, string> args,
=======
    Task<KernelResult> RunAsync(
        ContextVariables variables,
>>>>>>> 4a2cf70c
        CancellationToken cancellationToken,
        params ISKFunction[] pipeline);

    /// <summary>
    /// Create a new instance of a context, linked to the kernel internal state.
    /// </summary>
    /// <returns>SK context</returns>
    SKContext CreateNewContext();

    /// <summary>
    /// Get one of the configured services. Currently limited to AI services.
    /// </summary>
    /// <param name="name">Optional name. If the name is not provided, returns the default T available</param>
    /// <typeparam name="T">Service type</typeparam>
    /// <returns>Instance of T</returns>
    T GetService<T>(string? name = null) where T : IAIService;

    /// <summary>
    /// Used for registering a function invoking event handler.
    /// Triggers before each function invocation.
    /// </summary>
    event EventHandler<FunctionInvokingEventArgs>? FunctionInvoking;

    /// <summary>
    /// Used for registering a function invoked event handler.
    /// Triggers after each function invocation.
    /// </summary>
    event EventHandler<FunctionInvokedEventArgs>? FunctionInvoked;

    #region Obsolete

    /// <summary>
    /// Access registered functions by plugin name and function name. Not case sensitive.
    /// The function might be native or semantic, it's up to the caller handling it.
    /// </summary>
    /// <param name="pluginName">Plugin name</param>
    /// <param name="functionName">Function name</param>
    /// <returns>Delegate to execute the function</returns>
    [Obsolete("Func shorthand no longer no longer supported. Use Kernel.Plugins collection instead. This will be removed in a future release.")]
    [EditorBrowsable(EditorBrowsableState.Never)]
    ISKFunction Func(string pluginName, string functionName);

    #endregion
}<|MERGE_RESOLUTION|>--- conflicted
+++ resolved
@@ -138,13 +138,8 @@
     /// <param name="args">Input to process</param>
     /// <param name="pipeline">List of functions</param>
     /// <returns>Result of the function composition</returns>
-<<<<<<< HEAD
-    Task<SKContext> RunAsync(
+    Task<KernelResult> RunAsync(
         IDictionary<string, string> args,
-=======
-    Task<KernelResult> RunAsync(
-        ContextVariables variables,
->>>>>>> 4a2cf70c
         params ISKFunction[] pipeline);
 
     /// <summary>
@@ -176,13 +171,8 @@
     /// <param name="cancellationToken">The <see cref="CancellationToken"/> to monitor for cancellation requests. The default is <see cref="CancellationToken.None"/>.</param>
     /// <param name="pipeline">List of functions</param>
     /// <returns>Result of the function composition</returns>
-<<<<<<< HEAD
-    Task<SKContext> RunAsync(
+    Task<KernelResult> RunAsync(
         IDictionary<string, string> args,
-=======
-    Task<KernelResult> RunAsync(
-        ContextVariables variables,
->>>>>>> 4a2cf70c
         CancellationToken cancellationToken,
         params ISKFunction[] pipeline);
 
