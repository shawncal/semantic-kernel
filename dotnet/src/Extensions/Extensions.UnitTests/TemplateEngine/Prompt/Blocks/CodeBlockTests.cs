--- conflicted
+++ resolved
@@ -288,11 +288,7 @@
         const string Plugin = "pluginName";
         const string Value = "value";
 
-<<<<<<< HEAD
-        var context = new SKContext(this._kernel.Object, skills: this._skills.Object);
-=======
-        var context = new SKContext(this._kernel.Object, variables: null, functions: this._functions.Object);
->>>>>>> 4a2cf70c
+        var context = new SKContext(this._kernel.Object, functions: this._functions.Object);
         var funcId = new FunctionIdBlock(Func);
         var valBlock = new ValBlock($"'{Value}'");
 
@@ -328,20 +324,12 @@
         const string Value = "value";
         const string FooValue = "bar";
         const string BobValue = "bob's value";
-<<<<<<< HEAD
         var args = new Dictionary<string, string>
         {
             ["bob"] = BobValue,
             ["input"] = Value,
         };
-        var context = new SKContext(this._kernel.Object, args: args, skills: this._skills.Object);
-=======
-
-        var variables = new ContextVariables();
-        variables.Set("bob", BobValue);
-        variables.Set("input", Value);
-        var context = new SKContext(this._kernel.Object, variables: variables, functions: this._functions.Object);
->>>>>>> 4a2cf70c
+        var context = new SKContext(this._kernel.Object, args: args, functions: this._functions.Object);
         var funcId = new FunctionIdBlock(Func);
         var namedArgBlock1 = new NamedArgBlock($"foo='{FooValue}'");
         var namedArgBlock2 = new NamedArgBlock("baz=$bob");
