--- conflicted
+++ resolved
@@ -44,11 +44,7 @@
             .Returns(asyncEnumerable);
 
         // Arrange GetAvailableFunctionsAsync parameters
-<<<<<<< HEAD
-        var context = new MockSKContext(variables, skills.ReadOnlySkillCollection, logger: logger);
-=======
-        var context = new SKContext(variables, skills, logger);
->>>>>>> 39395422
+        var context = new MockSKContext(variables, skills, logger: logger);
         var config = new SequentialPlannerConfig() { Memory = memory.Object };
         var semanticQuery = "test";
 
@@ -220,11 +216,7 @@
             .Returns(asyncEnumerable);
 
         // Arrange GetAvailableFunctionsAsync parameters
-<<<<<<< HEAD
-        var context = new MockSKContext(variables, skills.ReadOnlySkillCollection, logger: logger);
-=======
-        var context = new SKContext(variables, skills, logger);
->>>>>>> 39395422
+        var context = new MockSKContext(variables, skills, logger: logger);
         var config = new SequentialPlannerConfig { RelevancyThreshold = 0.78, Memory = memory.Object };
         var semanticQuery = "test";
 
