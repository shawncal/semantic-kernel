﻿// Copyright (c) Microsoft. All rights reserved.

using System;
using System.Collections.Generic;
using System.ComponentModel;
using System.Threading.Tasks;
using Microsoft.Extensions.Logging;
using Microsoft.SemanticKernel;
using Microsoft.SemanticKernel.Orchestration;
using Microsoft.SemanticKernel.SkillDefinition;
using Moq;
using Xunit;

namespace SemanticKernel.UnitTests.SkillDefinition;

public class SKContextTests
{
    private readonly Mock<IKernel> _kernel;
    private readonly Mock<IReadOnlySkillCollection> _skills;
    private readonly Mock<ILogger> _logger;

    public SKContextTests()
    {
        this._kernel = new Mock<IKernel>();
        this._skills = new Mock<IReadOnlySkillCollection>();
<<<<<<< HEAD
        this._kernel.Setup(x => x.Skills).Returns(this._skills.Object);
        this._log = new Mock<ILogger>();
=======
        this._logger = new Mock<ILogger>();
>>>>>>> 5885b95d
    }

    [Fact]
    public void ItHasHelpersForContextVariables()
    {
        // Arrange
<<<<<<< HEAD
        var target = new DefaultSKContext();
        target.Variables.Set("foo1", "bar1");
=======
        var variables = new ContextVariables();
        var target = new SKContext(variables, skills: this._skills.Object, logger: this._logger.Object);
        variables.Set("foo1", "bar1");
>>>>>>> 5885b95d

        // Act
        target.Variables["foo2"] = "bar2";
        target.Variables["INPUT"] = Guid.NewGuid().ToString("N");

        // Assert
        Assert.Equal("bar1", target.Variables["foo1"]);
<<<<<<< HEAD
=======
        Assert.Equal("bar1", target.Variables["foo1"]);
        Assert.Equal("bar2", target.Variables["foo2"]);
>>>>>>> 5885b95d
        Assert.Equal("bar2", target.Variables["foo2"]);
        Assert.Equal(target.Variables["INPUT"], target.Result);
        Assert.Equal(target.Variables["INPUT"], target.ToString());
        Assert.Equal(target.Variables["INPUT"], target.Variables.Input);
        Assert.Equal(target.Variables["INPUT"], target.Variables.ToString());
    }

    [Fact]
    public async Task ItHasHelpersForSkillCollectionAsync()
    {
        // Arrange
        IDictionary<string, ISKFunction> skill = KernelBuilder.Create().ImportSkill(new Parrot(), "test");
        this._skills.Setup(x => x.GetFunction("func")).Returns(skill["say"]);
<<<<<<< HEAD

        var target = new DefaultSKContext(skills: this._skills.Object);
=======
        var target = new SKContext(new ContextVariables(), this._skills.Object, this._logger.Object);
>>>>>>> 5885b95d
        Assert.NotNull(target.Skills);

        // Act
        var say = target.Skills.GetFunction("func");
        SKContext result = await say.InvokeAsync("ciao");

        // Assert
        Assert.Equal("ciao", result.Result);
    }

    private sealed class Parrot
    {
        [SKFunction, Description("say something")]
        // ReSharper disable once UnusedMember.Local
        public string Say(string input)
        {
            return input;
        }
    }
}<|MERGE_RESOLUTION|>--- conflicted
+++ resolved
@@ -17,32 +17,20 @@
 {
     private readonly Mock<IKernel> _kernel;
     private readonly Mock<IReadOnlySkillCollection> _skills;
-    private readonly Mock<ILogger> _logger;
 
     public SKContextTests()
     {
         this._kernel = new Mock<IKernel>();
         this._skills = new Mock<IReadOnlySkillCollection>();
-<<<<<<< HEAD
         this._kernel.Setup(x => x.Skills).Returns(this._skills.Object);
-        this._log = new Mock<ILogger>();
-=======
-        this._logger = new Mock<ILogger>();
->>>>>>> 5885b95d
     }
 
     [Fact]
     public void ItHasHelpersForContextVariables()
     {
         // Arrange
-<<<<<<< HEAD
         var target = new DefaultSKContext();
         target.Variables.Set("foo1", "bar1");
-=======
-        var variables = new ContextVariables();
-        var target = new SKContext(variables, skills: this._skills.Object, logger: this._logger.Object);
-        variables.Set("foo1", "bar1");
->>>>>>> 5885b95d
 
         // Act
         target.Variables["foo2"] = "bar2";
@@ -50,11 +38,6 @@
 
         // Assert
         Assert.Equal("bar1", target.Variables["foo1"]);
-<<<<<<< HEAD
-=======
-        Assert.Equal("bar1", target.Variables["foo1"]);
-        Assert.Equal("bar2", target.Variables["foo2"]);
->>>>>>> 5885b95d
         Assert.Equal("bar2", target.Variables["foo2"]);
         Assert.Equal(target.Variables["INPUT"], target.Result);
         Assert.Equal(target.Variables["INPUT"], target.ToString());
@@ -68,12 +51,8 @@
         // Arrange
         IDictionary<string, ISKFunction> skill = KernelBuilder.Create().ImportSkill(new Parrot(), "test");
         this._skills.Setup(x => x.GetFunction("func")).Returns(skill["say"]);
-<<<<<<< HEAD
 
         var target = new DefaultSKContext(skills: this._skills.Object);
-=======
-        var target = new SKContext(new ContextVariables(), this._skills.Object, this._logger.Object);
->>>>>>> 5885b95d
         Assert.NotNull(target.Skills);
 
         // Act
