--- conflicted
+++ resolved
@@ -299,11 +299,7 @@
         };
 
         // Act
-<<<<<<< HEAD
-        var result = await sut.RunAsync(originalInput, semanticFunction);
-=======
-        await sut.RunAsync(originalInput, functions["GetAnyValue"]);
->>>>>>> 8c072967
+        var result = await sut.RunAsync(originalInput, functions["GetAnyValue"]);
 
         // Assert
         Assert.Equal(result.FunctionResults.FirstOrDefault()?.Context.Args["new"], newInput);
