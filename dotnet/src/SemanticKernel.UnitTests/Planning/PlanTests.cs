--- conflicted
+++ resolved
@@ -480,12 +480,8 @@
         mockFunction.Setup(x => x.InvokeAsync(It.IsAny<SKContext>(), null, It.IsAny<CancellationToken>()))
             .Callback<SKContext, AIRequestSettings, CancellationToken>((c, s, ct) =>
                 returnContext.Variables.Update("Here is a poem about " + c.Variables.Input))
-<<<<<<< HEAD
-            .Returns(() => Task.FromResult(returnContext));
-=======
             .Returns(() => Task.FromResult(new FunctionResult("functionName", "pluginName", returnContext, returnContext.Result)));
         mockFunction.Setup(x => x.Describe()).Returns(() => new FunctionView("functionName", "pluginName"));
->>>>>>> 8c072967
 
         var plan = new Plan(mockFunction.Object);
         plan.State["input"] = "Cleopatra";
