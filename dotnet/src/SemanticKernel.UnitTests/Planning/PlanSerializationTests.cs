--- conflicted
+++ resolved
@@ -1,11 +1,6 @@
 ﻿// Copyright (c) Microsoft. All rights reserved.
 
 using System;
-using System.Collections.Generic;
-<<<<<<< HEAD
-=======
-using System.IO;
->>>>>>> 784e86ee
 using System.Linq;
 using System.Threading;
 using System.Threading.Tasks;
