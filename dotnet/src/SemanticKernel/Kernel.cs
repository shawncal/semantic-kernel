﻿// Copyright (c) Microsoft. All rights reserved.

using System;
using System.Collections.Generic;
using System.ComponentModel;
using System.Reflection;
using System.Threading;
using System.Threading.Tasks;
using Microsoft.Extensions.Logging;
using Microsoft.SemanticKernel.AI;
using Microsoft.SemanticKernel.AI.TextCompletion;
using Microsoft.SemanticKernel.Diagnostics;
using Microsoft.SemanticKernel.Memory;
using Microsoft.SemanticKernel.Orchestration;
using Microsoft.SemanticKernel.SemanticFunctions;
using Microsoft.SemanticKernel.Services;
using Microsoft.SemanticKernel.SkillDefinition;
using Microsoft.SemanticKernel.TemplateEngine;

namespace Microsoft.SemanticKernel;

/// <summary>
/// Semantic kernel class.
/// The kernel provides a skill collection to define native and semantic functions, an orchestrator to execute a list of functions.
/// Semantic functions are automatically rendered and executed using an internal prompt template rendering engine.
/// Future versions will allow to:
/// * customize the rendering engine
/// * include branching logic in the functions pipeline
/// * persist execution state for long running pipelines
/// * distribute pipelines over a network
/// * RPC functions and secure environments, e.g. sandboxing and credentials management
/// * auto-generate pipelines given a higher level goal
/// </summary>
public sealed class Kernel : IKernel, IDisposable
{
    /// <inheritdoc/>
    public KernelConfig Config { get; }

    /// <inheritdoc/>
    public ILogger Logger { get; }

    /// <inheritdoc/>
    public ISemanticTextMemory Memory => this._memory;

    /// <inheritdoc/>
    public IReadOnlySkillCollection Skills => this._skillCollection;

    /// <inheritdoc/>
    public IPromptTemplateEngine PromptTemplateEngine { get; }

    /// <summary>
    /// Return a new instance of the kernel builder, used to build and configure kernel instances.
    /// </summary>
    public static KernelBuilder Builder => new();

    /// <summary>
    /// Kernel constructor. See KernelBuilder for an easier and less error prone approach to create kernel instances.
    /// </summary>
    /// <param name="skillCollection"></param>
    /// <param name="aiServiceProvider"></param>
    /// <param name="promptTemplateEngine"></param>
    /// <param name="memory"></param>
    /// <param name="config"></param>
    /// <param name="logger"></param>
    public Kernel(
        ISkillCollection skillCollection,
        IAIServiceProvider aiServiceProvider,
        IPromptTemplateEngine promptTemplateEngine,
        ISemanticTextMemory memory,
        KernelConfig config,
        ILogger logger)
    {
        this.Logger = logger;
        this.Config = config;
        this.PromptTemplateEngine = promptTemplateEngine;
        this._memory = memory;
        this._aiServiceProvider = aiServiceProvider;
        this._promptTemplateEngine = promptTemplateEngine;
        this._skillCollection = skillCollection;
    }

    /// <inheritdoc/>
    public ISKFunction RegisterSemanticFunction(string functionName, SemanticFunctionConfig functionConfig)
    {
        return this.RegisterSemanticFunction(SkillCollection.GlobalSkill, functionName, functionConfig);
    }

    /// <inheritdoc/>
    public ISKFunction RegisterSemanticFunction(string skillName, string functionName, SemanticFunctionConfig functionConfig)
    {
        // Future-proofing the name not to contain special chars
        Verify.ValidSkillName(skillName);
        Verify.ValidFunctionName(functionName);

        ISKFunction function = this.CreateSemanticFunction(skillName, functionName, functionConfig);
        this._skillCollection.AddFunction(function);

        return function;
    }

    /// <inheritdoc/>
    public IDictionary<string, ISKFunction> ImportSkill(object skillInstance, string? skillName = null)
    {
        Verify.NotNull(skillInstance);

        if (string.IsNullOrWhiteSpace(skillName))
        {
            skillName = SkillCollection.GlobalSkill;
            this.Logger.LogTrace("Importing skill {0} in the global namespace", skillInstance.GetType().FullName);
        }
        else
        {
            this.Logger.LogTrace("Importing skill {0}", skillName);
        }

        Dictionary<string, ISKFunction> skill = ImportSkill(
            skillInstance,
            skillName!,
            this.Logger
        );
        foreach (KeyValuePair<string, ISKFunction> f in skill)
        {
            f.Value.SetDefaultSkillCollection(this.Skills);
            this._skillCollection.AddFunction(f.Value);
        }

        return skill;
    }

    /// <inheritdoc/>
    public ISKFunction RegisterCustomFunction(ISKFunction customFunction)
    {
        Verify.NotNull(customFunction);

        customFunction.SetDefaultSkillCollection(this.Skills);
        this._skillCollection.AddFunction(customFunction);

        return customFunction;
    }

    /// <inheritdoc/>
    public void RegisterMemory(ISemanticTextMemory memory)
    {
        this._memory = memory;
    }

    /// <inheritdoc/>
    public Task<SKContext> RunAsync(ISKFunction skFunction, CancellationToken cancellationToken = default)
        => this.RunAsync(new ContextVariables(), cancellationToken, skFunction);

    /// <inheritdoc/>
    public Task<SKContext> RunAsync(params ISKFunction[] pipeline)
        => this.RunAsync(new ContextVariables(), pipeline);

    /// <inheritdoc/>
    public Task<SKContext> RunAsync(string input, params ISKFunction[] pipeline)
        => this.RunAsync(new ContextVariables(input), pipeline);

    /// <inheritdoc/>
    public Task<SKContext> RunAsync(ContextVariables variables, params ISKFunction[] pipeline)
        => this.RunAsync(variables, CancellationToken.None, pipeline);

    /// <inheritdoc/>
    public Task<SKContext> RunAsync(CancellationToken cancellationToken, params ISKFunction[] pipeline)
        => this.RunAsync(new ContextVariables(), cancellationToken, pipeline);

    /// <inheritdoc/>
    public Task<SKContext> RunAsync(string input, CancellationToken cancellationToken, params ISKFunction[] pipeline)
        => this.RunAsync(new ContextVariables(input), cancellationToken, pipeline);

    /// <inheritdoc/>
    public async Task<SKContext> RunAsync(ContextVariables variables, CancellationToken cancellationToken, params ISKFunction[] pipeline)
    {
#pragma warning disable CA1859 // Use concrete types when possible for improved performance
        SKContext context = new DefaultSKContext(
            variables,
            this._skillCollection,
            logger: this.Logger);

        int pipelineStepCount = -1;
        foreach (ISKFunction f in pipeline)
        {
            if (context.ErrorOccurred)
            {
                this.Logger.LogError(
                    context.LastException,
<<<<<<< HEAD
                    "Something went wrong in pipeline step {0}:'{1}'", pipelineStepCount, context.LastException!.Message);
=======
                    "Something went wrong in pipeline step {0}:'{1}'", pipelineStepCount, context.LastException?.Message);
>>>>>>> 484b39d1
                return context;
            }

            pipelineStepCount++;

            try
            {
                cancellationToken.ThrowIfCancellationRequested();
                context = await f.InvokeAsync(context, cancellationToken: cancellationToken).ConfigureAwait(false);

                if (context.ErrorOccurred)
                {
                    this.Logger.LogError("Function call fail during pipeline step {0}: {1}.{2}. Error: {3}",
<<<<<<< HEAD
                        pipelineStepCount, f.SkillName, f.Name, context.LastException!.Message);
=======
                        pipelineStepCount, f.SkillName, f.Name, context.LastException?.Message);
>>>>>>> 484b39d1
                    return context;
                }
            }
            catch (Exception e) when (!e.IsCriticalException())
            {
                this.Logger.LogError(e, "Something went wrong in pipeline step {0}: {1}.{2}. Error: {3}",
                    pipelineStepCount, f.SkillName, f.Name, e.Message);
<<<<<<< HEAD
                var returnContext = new DefaultSKContext(context);
                returnContext.SetException(e);
=======
                context.LastException = e;
>>>>>>> 484b39d1
                return context;
            }
        }

        return context;
    }

    /// <inheritdoc/>
    public ISKFunction Func(string skillName, string functionName)
    {
        return this.Skills.GetFunction(skillName, functionName);
    }

    /// <inheritdoc/>
    public SKContext CreateNewContext()
    {
        return new DefaultSKContext(
            skills: this._skillCollection,
            logger: this.Logger);
    }

    /// <inheritdoc/>
    public T GetService<T>(string? name = null) where T : IAIService
    {
        var service = this._aiServiceProvider.GetService<T>(name);
        if (service != null)
        {
            return service;
        }

        throw new KernelException(KernelException.ErrorCodes.ServiceNotFound, $"Service of type {typeof(T)} and name {name ?? "<NONE>"} not registered.");
    }

    /// <summary>
    /// Dispose of resources.
    /// </summary>
    public void Dispose()
    {
        // ReSharper disable once SuspiciousTypeConversion.Global
        if (this._memory is IDisposable mem) { mem.Dispose(); }

        // ReSharper disable once SuspiciousTypeConversion.Global
        if (this._skillCollection is IDisposable reg) { reg.Dispose(); }
    }

    #region private ================================================================================

    private readonly ISkillCollection _skillCollection;
    private ISemanticTextMemory _memory;
    private readonly IPromptTemplateEngine _promptTemplateEngine;
    private readonly IAIServiceProvider _aiServiceProvider;

    private ISKFunction CreateSemanticFunction(
        string skillName,
        string functionName,
        SemanticFunctionConfig functionConfig)
    {
        if (!functionConfig.PromptTemplateConfig.Type.Equals("completion", StringComparison.OrdinalIgnoreCase))
        {
            throw new AIException(
                AIException.ErrorCodes.FunctionTypeNotSupported,
                $"Function type not supported: {functionConfig.PromptTemplateConfig}");
        }

        ISKFunction func = SKFunction.FromSemanticConfig(
            skillName,
            functionName,
            functionConfig,
            this.Logger
        );

        // Connect the function to the current kernel skill collection, in case the function
        // is invoked manually without a context and without a way to find other functions.
        func.SetDefaultSkillCollection(this.Skills);

        func.SetAIConfiguration(CompleteRequestSettings.FromCompletionConfig(functionConfig.PromptTemplateConfig.Completion));

        // Note: the service is instantiated using the kernel configuration state when the function is invoked
        func.SetAIService(() => this.GetService<ITextCompletion>());

        return func;
    }

    /// <summary>
    /// Import a skill into the kernel skill collection, so that semantic functions and pipelines can consume its functions.
    /// </summary>
    /// <param name="skillInstance">Skill class instance</param>
    /// <param name="skillName">Skill name, used to group functions under a shared namespace</param>
    /// <param name="logger">Application logger</param>
    /// <returns>Dictionary of functions imported from the given class instance, case-insensitively indexed by name.</returns>
    private static Dictionary<string, ISKFunction> ImportSkill(object skillInstance, string skillName, ILogger logger)
    {
        MethodInfo[] methods = skillInstance.GetType().GetMethods(BindingFlags.Static | BindingFlags.Instance | BindingFlags.Public);
        logger.LogTrace("Importing skill name: {0}. Potential methods found: {1}", skillName, methods.Length);

        // Filter out non-SKFunctions and fail if two functions have the same name
        Dictionary<string, ISKFunction> result = new(StringComparer.OrdinalIgnoreCase);
        foreach (MethodInfo method in methods)
        {
            if (method.GetCustomAttribute<SKFunctionAttribute>() is not null)
            {
                ISKFunction function = SKFunction.FromNativeMethod(method, skillInstance, skillName, logger);
                if (result.ContainsKey(function.Name))
                {
                    throw new KernelException(
                        KernelException.ErrorCodes.FunctionOverloadNotSupported,
                        "Function overloads are not supported, please differentiate function names");
                }

                result.Add(function.Name, function);
            }
        }

        logger.LogTrace("Methods imported {0}", result.Count);

        return result;
    }

    #endregion

    #region Obsolete

    /// <inheritdoc/>
    [Obsolete("Use Logger instead. This will be removed in a future release.")]
    [EditorBrowsable(EditorBrowsableState.Never)]
    public ILogger Log => this.Logger;

    /// <summary>
    /// Create a new instance of a context, linked to the kernel internal state.
    /// </summary>
    /// <param name="cancellationToken">Cancellation token for operations in context.</param>
    /// <returns>SK context</returns>
    [Obsolete("SKContext no longer contains the CancellationToken. Use CreateNewContext().")]
    [EditorBrowsable(EditorBrowsableState.Never)]
    public SKContext CreateNewContext(CancellationToken cancellationToken)
    {
        return this.CreateNewContext();
    }

    #endregion
}<|MERGE_RESOLUTION|>--- conflicted
+++ resolved
@@ -184,11 +184,7 @@
             {
                 this.Logger.LogError(
                     context.LastException,
-<<<<<<< HEAD
                     "Something went wrong in pipeline step {0}:'{1}'", pipelineStepCount, context.LastException!.Message);
-=======
-                    "Something went wrong in pipeline step {0}:'{1}'", pipelineStepCount, context.LastException?.Message);
->>>>>>> 484b39d1
                 return context;
             }
 
@@ -202,11 +198,7 @@
                 if (context.ErrorOccurred)
                 {
                     this.Logger.LogError("Function call fail during pipeline step {0}: {1}.{2}. Error: {3}",
-<<<<<<< HEAD
                         pipelineStepCount, f.SkillName, f.Name, context.LastException!.Message);
-=======
-                        pipelineStepCount, f.SkillName, f.Name, context.LastException?.Message);
->>>>>>> 484b39d1
                     return context;
                 }
             }
@@ -214,12 +206,8 @@
             {
                 this.Logger.LogError(e, "Something went wrong in pipeline step {0}: {1}.{2}. Error: {3}",
                     pipelineStepCount, f.SkillName, f.Name, e.Message);
-<<<<<<< HEAD
                 var returnContext = new DefaultSKContext(context);
                 returnContext.SetException(e);
-=======
-                context.LastException = e;
->>>>>>> 484b39d1
                 return context;
             }
         }
