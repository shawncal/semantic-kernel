﻿// Copyright (c) Microsoft. All rights reserved.

using System;
using System.Collections.Concurrent;
using System.Collections.Generic;
using System.ComponentModel;
using System.Diagnostics;
using System.Diagnostics.CodeAnalysis;
using System.Globalization;
using System.Linq;
using System.Reflection;
using System.Text.Json;
using System.Text.RegularExpressions;
using System.Threading;
using System.Threading.Tasks;
using Microsoft.Extensions.Logging;
using Microsoft.Extensions.Logging.Abstractions;
using Microsoft.SemanticKernel.AI;
using Microsoft.SemanticKernel.AI.TextCompletion;
using Microsoft.SemanticKernel.Diagnostics;
using Microsoft.SemanticKernel.Orchestration;
using Microsoft.SemanticKernel.SemanticFunctions;

namespace Microsoft.SemanticKernel.SkillDefinition;

#pragma warning disable format

/// <summary>
/// Standard Semantic Kernel callable function.
/// SKFunction is used to extend one C# <see cref="Delegate"/>, <see cref="Func{T, TResult}"/>, <see cref="Action"/>,
/// with additional methods required by the kernel.
/// </summary>
[DebuggerDisplay("{DebuggerDisplay,nq}")]
public sealed class SKFunction : ISKFunction, IDisposable
{
    /// <inheritdoc/>
    public string Name { get; }

    /// <inheritdoc/>
    public string SkillName { get; }

    /// <inheritdoc/>
    public string Description { get; }

    /// <inheritdoc/>
    public bool IsSemantic { get; }

    /// <inheritdoc/>
    public CompleteRequestSettings RequestSettings => this._aiRequestSettings;

    /// <summary>
    /// List of function parameters
    /// </summary>
    public IList<ParameterView> Parameters { get; }

    /// <summary>
    /// Create a native function instance, wrapping a native object method
    /// </summary>
    /// <param name="method">Signature of the method to invoke</param>
    /// <param name="target">Object containing the method to invoke</param>
    /// <param name="skillName">SK skill name</param>
    /// <param name="logger">Application logger</param>
    /// <returns>SK function instance</returns>
    public static ISKFunction FromNativeMethod(
        MethodInfo method,
        object? target = null,
        string? skillName = null,
        ILogger? logger = null)
    {
        if (!method.IsStatic && target is null)
        {
            throw new ArgumentNullException(nameof(target), "Argument cannot be null for non-static methods");
        }

        if (string.IsNullOrWhiteSpace(skillName))
        {
            skillName = SkillCollection.GlobalSkill;
        }

        MethodDetails methodDetails = GetMethodDetails(method, target, logger);

        return new SKFunction(
            delegateFunction: methodDetails.Function,
            parameters: methodDetails.Parameters,
            skillName: skillName!,
            functionName: methodDetails.Name,
            isSemantic: false,
            description: methodDetails.Description,
            logger: logger);
    }

    /// <summary>
    /// Create a native function instance, wrapping a delegate function
    /// </summary>
    /// <param name="nativeFunction">Function to invoke</param>
    /// <param name="skillName">SK skill name</param>
    /// <param name="functionName">SK function name</param>
    /// <param name="description">SK function description</param>
    /// <param name="parameters">SK function parameters</param>
    /// <param name="logger">Application logger</param>
    /// <returns>SK function instance</returns>
    public static ISKFunction FromNativeFunction(
        Delegate nativeFunction,
        string? skillName = null,
        string? functionName = null,
        string? description = null,
        IEnumerable<ParameterView>? parameters = null,
        ILogger? logger = null)
    {
        MethodDetails methodDetails = GetMethodDetails(nativeFunction.Method, nativeFunction.Target, logger);

        functionName ??= nativeFunction.Method.Name;
        description ??= string.Empty;

        if (string.IsNullOrWhiteSpace(skillName))
        {
            skillName = SkillCollection.GlobalSkill;
        }

        return new SKFunction(
            delegateFunction: methodDetails.Function,
            parameters: parameters is not null ? parameters.ToList() : (IList<ParameterView>)Array.Empty<ParameterView>(),
            description: description,
            skillName: skillName!,
            functionName: functionName,
            isSemantic: false,
            logger: logger);
    }

    /// <summary>
    /// Create a native function instance, given a semantic function configuration.
    /// </summary>
    /// <param name="skillName">Name of the skill to which the function to create belongs.</param>
    /// <param name="functionName">Name of the function to create.</param>
    /// <param name="functionConfig">Semantic function configuration.</param>
    /// <param name="logger">Optional logger for the function.</param>
    /// <param name="cancellationToken">The <see cref="CancellationToken"/> to monitor for cancellation requests. The default is <see cref="CancellationToken.None"/>.</param>
    /// <returns>SK function instance.</returns>
    public static ISKFunction FromSemanticConfig(
        string skillName,
        string functionName,
        SemanticFunctionConfig functionConfig,
        ILogger? logger = null,
        CancellationToken cancellationToken = default)
    {
        Verify.NotNull(functionConfig);

        Task<SKContext> LocalFuncTmp(
            ITextCompletion? client,
            CompleteRequestSettings? requestSettings,
            SKContext context,
            CancellationToken cancellationToken)
        {
            return Task.FromResult(context);
        }

        var func = new SKFunction(
            // Start with an empty delegate, so we can have a reference to func
            // to be used in the LocalFunc below
            // Before returning the delegateFunction will be updated to be LocalFunc
            delegateFunction: LocalFuncTmp,
            parameters: functionConfig.PromptTemplate.GetParameters(),
            description: functionConfig.PromptTemplateConfig.Description,
            skillName: skillName,
            functionName: functionName,
            isSemantic: true,
            logger: logger
        );

        async Task<SKContext> LocalFunc(
            ITextCompletion? client,
            CompleteRequestSettings? requestSettings,
            SKContext context,
            CancellationToken cancellationToken)
        {
            Verify.NotNull(client);
            Verify.NotNull(requestSettings);

            // Create a copy of the SKContext, update the result with the completion
            var contextResult = new DefaultSKContext(context);

            try
            {
                string renderedPrompt = await functionConfig.PromptTemplate.RenderAsync(context, cancellationToken).ConfigureAwait(false);
                var completionResults = await client.GetCompletionsAsync(renderedPrompt, requestSettings, cancellationToken).ConfigureAwait(false);
                string completion = await GetCompletionsResultContentAsync(completionResults, cancellationToken).ConfigureAwait(false);

                contextResult.Variables.Update(completion);
                contextResult.ModelResults = completionResults.Select(c => c.ModelResult).ToArray();
            }
            catch (AIException ex)
            {
                const string Message = "Something went wrong while rendering the semantic function" +
                                       " or while executing the text completion. Function: {0}.{1}. Error: {2}. Details: {3}";
                logger?.LogError(ex, Message, skillName, functionName, ex.Message, ex.Detail);
<<<<<<< HEAD
                contextResult.SetException(ex);
=======
                throw;
>>>>>>> 484b39d1
            }
            catch (Exception ex) when (!ex.IsCriticalException())
            {
                const string Message = "Something went wrong while rendering the semantic function" +
                                       " or while executing the text completion. Function: {0}.{1}. Error: {2}";
                logger?.LogError(ex, Message, skillName, functionName, ex.Message);
<<<<<<< HEAD
                contextResult.SetException(ex);
=======
                throw;
>>>>>>> 484b39d1
            }

            return contextResult;
        }

        // Update delegate function with a reference to the LocalFunc created
        func._function = LocalFunc;

        return func;
    }

    /// <inheritdoc/>
    public FunctionView Describe()
    {
        return new FunctionView
        {
            IsSemantic = this.IsSemantic,
            Name = this.Name,
            SkillName = this.SkillName,
            Description = this.Description,
            Parameters = this.Parameters,
        };
    }

    /// <inheritdoc/>
    public async Task<SKContext> InvokeAsync(SKContext context, CompleteRequestSettings? settings = null, CancellationToken cancellationToken = default)
    {
        if (this.IsSemantic)
        {
            this.AddDefaultValues(context.Variables);

            return await this._function(this._aiService?.Value, settings ?? this._aiRequestSettings, context, cancellationToken).ConfigureAwait(false);
        }

        try
        {
            return await this._function(null, settings, context, cancellationToken).ConfigureAwait(false);
<<<<<<< HEAD
        }
        catch (Exception e) when (!e.IsCriticalException())
        {
            const string Message = "Something went wrong while executing the native function. Function: {0}. Error: {1}";
            this._logger.LogError(e, Message, this._function.Method.Name, e.Message);

            var contextResult = new DefaultSKContext(context);
            contextResult.SetException(e);
            return contextResult;
        }
=======
        }
        catch (Exception e) when (!e.IsCriticalException())
        {
            const string Message = "Something went wrong while executing the native function. Function: {0}. Error: {1}";
            this._logger.LogError(e, Message, this._function.Method.Name, e.Message);
            context.LastException = e;
            return context;
        }
>>>>>>> 484b39d1
    }

    /// <inheritdoc/>
    public Task<SKContext> InvokeAsync(
        string? input = null,
        CompleteRequestSettings? settings = null,
        ILogger? logger = null,
        CancellationToken cancellationToken = default)
    {
        var context = new DefaultSKContext(
            new ContextVariables(input),
            skills: this._skillCollection,
            logger: logger);

        return this.InvokeAsync(context, settings, cancellationToken: cancellationToken);
    }

    /// <inheritdoc/>
    public ISKFunction SetDefaultSkillCollection(IReadOnlySkillCollection skills)
    {
        this._skillCollection = skills;
        return this;
    }

    /// <inheritdoc/>
    public ISKFunction SetAIService(Func<ITextCompletion> serviceFactory)
    {
        Verify.NotNull(serviceFactory);
        this.VerifyIsSemantic();
        this._aiService = new Lazy<ITextCompletion>(serviceFactory);
        return this;
    }

    /// <inheritdoc/>
    public ISKFunction SetAIConfiguration(CompleteRequestSettings settings)
    {
        Verify.NotNull(settings);
        this.VerifyIsSemantic();
        this._aiRequestSettings = settings;
        return this;
    }

    /// <summary>
    /// Dispose of resources.
    /// </summary>
    public void Dispose()
    {
        if (this._aiService is { IsValueCreated: true } aiService)
        {
            (aiService.Value as IDisposable)?.Dispose();
        }
    }

    /// <summary>
    /// JSON serialized string representation of the function.
    /// </summary>
    public override string ToString()
        => this.ToString(false);

    /// <summary>
    /// JSON serialized string representation of the function.
    /// </summary>
    public string ToString(bool writeIndented)
        => JsonSerializer.Serialize(this, options: writeIndented ? s_toStringIndentedSerialization : s_toStringStandardSerialization);

    #region private

    private static readonly JsonSerializerOptions s_toStringStandardSerialization = new();
    private static readonly JsonSerializerOptions s_toStringIndentedSerialization = new() { WriteIndented = true };
    private Func<ITextCompletion?, CompleteRequestSettings?, SKContext, CancellationToken, Task<SKContext>> _function;
    private readonly ILogger _logger;
    private IReadOnlySkillCollection? _skillCollection;
    private Lazy<ITextCompletion>? _aiService = null;
    private CompleteRequestSettings _aiRequestSettings = new();

    private struct MethodDetails
    {
        public Func<ITextCompletion?, CompleteRequestSettings?, SKContext, CancellationToken, Task<SKContext>> Function { get; set; }
        public List<ParameterView> Parameters { get; set; }
        public string Name { get; set; }
        public string Description { get; set; }
    }

    private static async Task<string> GetCompletionsResultContentAsync(IReadOnlyList<ITextResult> completions, CancellationToken cancellationToken = default)
    {
        // To avoid any unexpected behavior we only take the first completion result (when running from the Kernel)
        return await completions[0].GetCompletionAsync(cancellationToken).ConfigureAwait(false);
    }

    internal SKFunction(
        Func<ITextCompletion?, CompleteRequestSettings?, SKContext, CancellationToken, Task<SKContext>> delegateFunction,
        IList<ParameterView> parameters,
        string skillName,
        string functionName,
        string description,
        bool isSemantic = false,
        ILogger? logger = null)
    {
        Verify.NotNull(delegateFunction);
        Verify.ValidSkillName(skillName);
        Verify.ValidFunctionName(functionName);
        Verify.ParametersUniqueness(parameters);

        this._logger = logger ?? NullLogger.Instance;

        this._function = delegateFunction;
        this.Parameters = parameters;

        this.IsSemantic = isSemantic;
        this.Name = functionName;
        this.SkillName = skillName;
        this.Description = description;
    }

    /// <summary>
    /// Throw an exception if the function is not semantic, use this method when some logic makes sense only for semantic functions.
    /// </summary>
    /// <exception cref="KernelException"></exception>
    private void VerifyIsSemantic()
    {
        if (this.IsSemantic) { return; }

        this._logger.LogError("The function is not semantic");
        throw new KernelException(
            KernelException.ErrorCodes.InvalidFunctionType,
            "Invalid operation, the method requires a semantic function");
    }

    private static MethodDetails GetMethodDetails(
        MethodInfo method,
        object? target,
        ILogger? logger = null)
    {
        Verify.NotNull(method);

        // Get the name to use for the function.  If the function has an SKName attribute, we use that.
        // Otherwise, we use the name of the method, but strip off any "Async" suffix if it's {Value}Task-returning.
        // We don't apply any heuristics to the value supplied by SKName so that it can always be used
        // as a definitive override.
        string? functionName = method.GetCustomAttribute<SKNameAttribute>(inherit: true)?.Name?.Trim();
        if (string.IsNullOrEmpty(functionName))
        {
            functionName = SanitizeMetadataName(method.Name!);
            Verify.ValidFunctionName(functionName);

            if (IsAsyncMethod(method) &&
                functionName.EndsWith("Async", StringComparison.Ordinal) &&
                functionName.Length > "Async".Length)
            {
                functionName = functionName.Substring(0, functionName.Length - "Async".Length);
            }
        }

        SKFunctionAttribute? functionAttribute = method.GetCustomAttribute<SKFunctionAttribute>(inherit: true);

        string? description = method.GetCustomAttribute<DescriptionAttribute>(inherit: true)?.Description;

        var result = new MethodDetails
        {
            Name = functionName!,
            Description = description ?? string.Empty,
        };

        (result.Function, result.Parameters) = GetDelegateInfo(target, method);

        logger?.LogTrace("Method '{0}' found", result.Name);

        return result;
    }

    /// <summary>Gets whether a method has a known async return type.</summary>
    private static bool IsAsyncMethod(MethodInfo method)
    {
        Type t = method.ReturnType;

        if (t == typeof(Task) || t == typeof(ValueTask))
        {
            return true;
        }

        if (t.IsGenericType)
        {
            t = t.GetGenericTypeDefinition();
            if (t == typeof(Task<>) || t == typeof(ValueTask<>))
            {
                return true;
            }
        }

        return false;
    }

    // Inspect a method and returns the corresponding delegate and related info
    private static (Func<ITextCompletion?, CompleteRequestSettings?, SKContext, CancellationToken, Task<SKContext>> function, List<ParameterView>) GetDelegateInfo(object? instance, MethodInfo method)
    {
        ThrowForInvalidSignatureIf(method.IsGenericMethodDefinition, method, "Generic methods are not supported");

        var stringParameterViews = new List<ParameterView>();
        var parameters = method.GetParameters();

        // Get marshaling funcs for parameters and build up the parameter views.
        var parameterFuncs = new Func<SKContext, CancellationToken, object?>[parameters.Length];
        bool sawFirstParameter = false, hasSKContextParam = false, hasCancellationTokenParam = false, hasLoggerParam = false, hasMemoryParam = false, hasCultureParam = false;
        for (int i = 0; i < parameters.Length; i++)
        {
            (parameterFuncs[i], ParameterView? parameterView) = GetParameterMarshalerDelegate(
                method, parameters[i],
                ref sawFirstParameter, ref hasSKContextParam, ref hasCancellationTokenParam, ref hasLoggerParam, ref hasMemoryParam, ref hasCultureParam);
            if (parameterView is not null)
            {
                stringParameterViews.Add(parameterView);
            }
        }

        // Get marshaling func for the return value.
        Func<object?, SKContext, Task<SKContext>> returnFunc = GetReturnValueMarshalerDelegate(method);

        // Create the func
        Func<ITextCompletion?, CompleteRequestSettings?, SKContext, CancellationToken, Task<SKContext>> function = (_, _, context, cancellationToken) =>
        {
            // Create the arguments.
            object?[] args = parameterFuncs.Length != 0 ? new object?[parameterFuncs.Length] : Array.Empty<object?>();
            for (int i = 0; i < args.Length; i++)
            {
                args[i] = parameterFuncs[i](context, cancellationToken);
            }

            // Invoke the method.
            object? result = method.Invoke(instance, args);

            // Extract and return the result.
            return returnFunc(result, context);
        };

        // Add parameters applied to the method that aren't part of the signature.
        stringParameterViews.AddRange(method
            .GetCustomAttributes<SKParameterAttribute>(inherit: true)
            .Select(x => new ParameterView(x.Name ?? string.Empty, x.Description ?? string.Empty, x.DefaultValue ?? string.Empty)));

        // Check for param names conflict
        Verify.ParametersUniqueness(stringParameterViews);

        // Return the function and its parameter views.
        return (function, stringParameterViews);
    }

    /// <summary>
    /// Gets a delegate for handling the marshaling of a parameter.
    /// </summary>
    private static (Func<SKContext, CancellationToken, object?>, ParameterView?) GetParameterMarshalerDelegate(
        MethodInfo method, ParameterInfo parameter,
        ref bool sawFirstParameter, ref bool hasSKContextParam, ref bool hasCancellationTokenParam, ref bool hasLoggerParam, ref bool hasMemoryParam, ref bool hasCultureParam)
    {
        Type type = parameter.ParameterType;

        // Handle special types based on SKContext data. These can each show up at most once in the method signature,
        // with the SKContext itself or the primary data from it mapped directly into the method's parameter.
        // They do not get parameter views as they're not supplied from context variables.

        if (type == typeof(SKContext))
        {
            TrackUniqueParameterType(ref hasSKContextParam, method, $"At most one {nameof(SKContext)} parameter is permitted.");
            return (static (SKContext context, CancellationToken _) => context, null);
        }

        if (type == typeof(ILogger))
        {
            TrackUniqueParameterType(ref hasLoggerParam, method, $"At most one {nameof(ILogger)} parameter is permitted.");
            return (static (SKContext context, CancellationToken _) => context.Logger, null);
        }

        if (type == typeof(CultureInfo) || type == typeof(IFormatProvider))
        {
            TrackUniqueParameterType(ref hasCultureParam, method, $"At most one {nameof(CultureInfo)}/{nameof(IFormatProvider)} parameter is permitted.");
            return (static (SKContext context, CancellationToken _) => context.Culture, null);
        }

        if (type == typeof(CancellationToken))
        {
            TrackUniqueParameterType(ref hasCancellationTokenParam, method, $"At most one {nameof(CancellationToken)} parameter is permitted.");
            return (static (SKContext _, CancellationToken cancellationToken) => cancellationToken, null);
        }

        // Handle context variables. These are supplied from the SKContext's Variables dictionary.

        if (!type.IsByRef && GetParser(type) is Func<string, CultureInfo, object> parser)
        {
            // Use either the parameter's name or an override from an applied SKName attribute.
            SKNameAttribute? nameAttr = parameter.GetCustomAttribute<SKNameAttribute>(inherit: true);
            string name = nameAttr?.Name?.Trim() ?? SanitizeMetadataName(parameter.Name);
            bool nameIsInput = name.Equals("input", StringComparison.OrdinalIgnoreCase);
            ThrowForInvalidSignatureIf(name.Length == 0, method, $"Parameter {parameter.Name}'s context attribute defines an invalid name.");
            ThrowForInvalidSignatureIf(sawFirstParameter && nameIsInput, method, "Only the first parameter may be named 'input'");

            // Use either the parameter's optional default value as contained in parameter metadata (e.g. `string s = "hello"`)
            // or an override from an applied SKParameter attribute. Note that a default value may be null.
            DefaultValueAttribute defaultValueAttribute = parameter.GetCustomAttribute<DefaultValueAttribute>(inherit: true);
            bool hasDefaultValue = defaultValueAttribute is not null;
            object? defaultValue = defaultValueAttribute?.Value;
            if (!hasDefaultValue && parameter.HasDefaultValue)
            {
                hasDefaultValue = true;
                defaultValue = parameter.DefaultValue;
            }

            if (hasDefaultValue)
            {
                // If we got a default value, make sure it's of the right type. This currently supports
                // null values if the target type is a reference type or a Nullable<T>, strings,
                // anything that can be parsed from a string via a registered TypeConverter,
                // and a value that's already the same type as the parameter.
                if (defaultValue is string defaultStringValue && defaultValue.GetType() != typeof(string))
                {
                    // Invariant culture is used here as this value comes from the C# source
                    // and it should be deterministic across cultures.
                    defaultValue = parser(defaultStringValue, CultureInfo.InvariantCulture);
                }
                else
                {
                    ThrowForInvalidSignatureIf(
                        defaultValue is null && type.IsValueType && Nullable.GetUnderlyingType(type) is null,
                        method,
                        $"Type {type} is a non-nullable value type but a null default value was specified.");
                    ThrowForInvalidSignatureIf(
                        defaultValue is not null && !type.IsAssignableFrom(defaultValue.GetType()),
                        method,
                        $"Default value {defaultValue} for parameter {name} is not assignable to type {type}.");
                }
            }

            bool fallBackToInput = !sawFirstParameter && !nameIsInput;
            Func<SKContext, CancellationToken, object?> parameterFunc = (SKContext context, CancellationToken _) =>
            {
                // 1. Use the value of the variable if it exists.
                if (context.Variables.TryGetValue(name, out string? value))
                {
                    return Process(value);
                }

                // 2. Otherwise, use the default value if there is one, sourced either from an attribute or the parameter's default.
                if (hasDefaultValue)
                {
                    return defaultValue;
                }

                // 3. Otherwise, use "input" if this is the first (or only) parameter.
                if (fallBackToInput)
                {
                    return Process(context.Variables.Input);
                }

                // 4. Otherwise, fail.
                throw new KernelException(KernelException.ErrorCodes.FunctionInvokeError, $"Missing value for parameter '{name}'");

                object? Process(string value)
                {
                    if (type == typeof(string))
                    {
                        return value;
                    }

                    try
                    {
                        return parser(value, context.Culture);
                    }
                    catch (Exception e) when (!e.IsCriticalException())
                    {
                        throw new ArgumentOutOfRangeException(name, value, e.Message);
                    }
                }
            };

            sawFirstParameter = true;

            var parameterView = new ParameterView(
                name,
                parameter.GetCustomAttribute<DescriptionAttribute>(inherit: true)?.Description ?? string.Empty,
                defaultValue?.ToString() ?? string.Empty);

            return (parameterFunc, parameterView);
        }

        // Fail for unknown parameter types.
        throw GetExceptionForInvalidSignature(method, $"Unknown parameter type {parameter.ParameterType}");
    }

    /// <summary>
    /// Gets a delegate for handling the result value of a method, converting it into the <see cref="Task{SKContext}"/> to return from the invocation.
    /// </summary>
    private static Func<object?, SKContext, Task<SKContext>> GetReturnValueMarshalerDelegate(MethodInfo method)
    {
        // Handle each known return type for the method
        Type returnType = method.ReturnType;

        // No return value, either synchronous (void) or asynchronous (Task / ValueTask).

        if (returnType == typeof(void))
        {
            return static (result, context) => Task.FromResult(context);
        }

        if (returnType == typeof(Task))
        {
            return async static (result, context) =>
            {
                await ((Task)ThrowIfNullResult(result)).ConfigureAwait(false);
                return context;
            };
        }

        if (returnType == typeof(ValueTask))
        {
            return async static (result, context) =>
            {
                await ((ValueTask)ThrowIfNullResult(result)).ConfigureAwait(false);
                return context;
            };
        }

        // SKContext, either synchronous (SKContext) or asynchronous (Task<SKContext> / ValueTask<SKContext>).

        if (returnType == typeof(SKContext))
        {
            return static (result, _) => Task.FromResult((SKContext)ThrowIfNullResult(result));
        }

        if (returnType == typeof(Task<SKContext>))
        {
            return static (result, _) => (Task<SKContext>)ThrowIfNullResult(result);
        }

        if (returnType == typeof(ValueTask<SKContext>))
        {
            return static (result, context) => ((ValueTask<SKContext>)ThrowIfNullResult(result)).AsTask();
        }

        // string (which is special as no marshaling is required), either synchronous (string) or asynchronous (Task<string> / ValueTask<string>)

        if (returnType == typeof(string))
        {
            return static (result, context) =>
            {
                context.Variables.Update((string?)result);
                return Task.FromResult(context);
            };
        }

        if (returnType == typeof(Task<string>))
        {
            return async static (result, context) =>
            {
                context.Variables.Update(await ((Task<string>)ThrowIfNullResult(result)).ConfigureAwait(false));
                return context;
            };
        }

        if (returnType == typeof(ValueTask<string>))
        {
            return async static (result, context) =>
            {
                context.Variables.Update(await ((ValueTask<string>)ThrowIfNullResult(result)).ConfigureAwait(false));
                return context;
            };
        }

        // All other synchronous return types T.

        if (!returnType.IsGenericType || returnType.GetGenericTypeDefinition() == typeof(Nullable<>))
        {
            if (GetFormatter(returnType) is not Func<object?, CultureInfo, string> formatter)
            {
                throw GetExceptionForInvalidSignature(method, $"Unknown return type {returnType}");
            }

            return (result, context) =>
            {
                context.Variables.Update(formatter(result, context.Culture));
                return Task.FromResult(context);
            };
        }

        // All other asynchronous return types

        // Task<T>
        if (returnType.GetGenericTypeDefinition() is Type genericTask &&
            genericTask == typeof(Task<>) &&
            returnType.GetProperty("Result", BindingFlags.Public | BindingFlags.Instance)?.GetGetMethod() is MethodInfo taskResultGetter &&
            GetFormatter(taskResultGetter.ReturnType) is Func<object?, CultureInfo, string> taskResultFormatter)
        {
            return async (result, context) =>
            {
                await ((Task)ThrowIfNullResult(result)).ConfigureAwait(false);
                context.Variables.Update(taskResultFormatter(taskResultGetter.Invoke(result!, Array.Empty<object>()), context.Culture));
                return context;
            };
        }

        // ValueTask<T>
        if (returnType.GetGenericTypeDefinition() is Type genericValueTask &&
            genericValueTask == typeof(ValueTask<>) &&
            returnType.GetMethod("AsTask", BindingFlags.Public | BindingFlags.Instance) is MethodInfo valueTaskAsTask &&
            valueTaskAsTask.ReturnType.GetProperty("Result", BindingFlags.Public | BindingFlags.Instance)?.GetGetMethod() is MethodInfo asTaskResultGetter &&
            GetFormatter(asTaskResultGetter.ReturnType) is Func<object?, CultureInfo, string> asTaskResultFormatter)
        {
            return async (result, context) =>
            {
                Task task = (Task)valueTaskAsTask.Invoke(ThrowIfNullResult(result), Array.Empty<object>());
                await task.ConfigureAwait(false);
                context.Variables.Update(asTaskResultFormatter(asTaskResultGetter.Invoke(task!, Array.Empty<object>()), context.Culture));
                return context;
            };
        }

        // Unrecognized return type.
        throw GetExceptionForInvalidSignature(method, $"Unknown return type {returnType}");

        // Throws an exception if a result is found to be null unexpectedly
        static object ThrowIfNullResult(object? result) =>
            result ??
            throw new KernelException(KernelException.ErrorCodes.FunctionInvokeError, "Function returned null unexpectedly.");
    }

    /// <summary>Gets an exception that can be thrown indicating an invalid signature.</summary>
    [DoesNotReturn]
    private static Exception GetExceptionForInvalidSignature(MethodInfo method, string reason) =>
        throw new KernelException(
            KernelException.ErrorCodes.FunctionTypeNotSupported,
            $"Function '{method.Name}' is not supported by the kernel. {reason}");

    /// <summary>Throws an exception indicating an invalid SKFunction signature if the specified condition is not met.</summary>
    private static void ThrowForInvalidSignatureIf([DoesNotReturnIf(true)] bool condition, MethodInfo method, string reason)
    {
        if (condition)
        {
            throw GetExceptionForInvalidSignature(method, reason);
        }
    }

    /// <summary>Tracks whether a particular kind of parameter has been seen, throwing an exception if it has, and marking it as seen if it hasn't</summary>
    private static void TrackUniqueParameterType(ref bool hasParameterType, MethodInfo method, string failureMessage)
    {
        ThrowForInvalidSignatureIf(hasParameterType, method, failureMessage);
        hasParameterType = true;
    }

    /// <summary>
    /// Gets a TypeConverter-based parser for parsing a string as the target type.
    /// </summary>
    /// <param name="targetType">Specifies the target type into which a string should be parsed.</param>
    /// <returns>The parsing function if the target type is supported; otherwise, null.</returns>
    /// <remarks>
    /// The parsing function uses whatever TypeConverter is registered for the target type.
    /// Parsing is first attempted using the current culture, and if that fails, it tries again
    /// with the invariant culture. If both fail, an exception is thrown.
    /// </remarks>
    private static Func<string, CultureInfo, object?>? GetParser(Type targetType) =>
        s_parsers.GetOrAdd(targetType, static targetType =>
        {
            // Strings just parse to themselves.
            if (targetType == typeof(string))
            {
                return (input, cultureInfo) => input;
            }

            // For nullables, parse as the inner type.  We then just need to be careful to treat null as null,
            // as the underlying parser might not be expecting null.
            bool wasNullable = false;
            if (targetType.IsGenericType && targetType.GetGenericTypeDefinition() == typeof(Nullable<>))
            {
                wasNullable = true;
                targetType = Nullable.GetUnderlyingType(targetType);
            }

            // For enums, delegate to Enum.Parse, special-casing null if it was actually Nullable<EnumType>.
            if (targetType.IsEnum)
            {
                return (input, cultureInfo) =>
                {
                    if (wasNullable && input is null)
                    {
                        return null!;
                    }

                    return Enum.Parse(targetType, input, ignoreCase: true);
                };
            }

            // Finally, look up and use a type converter.  Again, special-case null if it was actually Nullable<T>.
            if (GetTypeConverter(targetType) is TypeConverter converter && converter.CanConvertFrom(typeof(string)))
            {
                return (input, cultureInfo) =>
                {
                    if (wasNullable && input is null)
                    {
                        return null!;
                    }

                    // First try to parse using the supplied culture (or current if none was supplied).
                    // If that fails, try with the invariant culture and allow any exception to propagate.
                    try
                    {
                        return converter.ConvertFromString(context: null, cultureInfo, input);
                    }
                    catch (Exception e) when (!e.IsCriticalException() && cultureInfo != CultureInfo.InvariantCulture)
                    {
                        return converter.ConvertFromInvariantString(input);
                    }
                };
            }

            // Unsupported type.
            return null;
        });

    /// <summary>
    /// Gets a TypeConverter-based formatter for formatting an object as a string.
    /// </summary>
    /// <remarks>
    /// Formatting is performed in the invariant culture whenever possible.
    /// </remarks>
    private static Func<object?, CultureInfo, string?>? GetFormatter(Type targetType) =>
        s_formatters.GetOrAdd(targetType, static targetType =>
        {
            // For nullables, render as the underlying type.
            bool wasNullable = false;
            if (targetType.IsGenericType && targetType.GetGenericTypeDefinition() == typeof(Nullable<>))
            {
                wasNullable = true;
                targetType = Nullable.GetUnderlyingType(targetType);
            }

            // For enums, just ToString() and allow the object override to do the right thing.
            if (targetType.IsEnum)
            {
                return (input, cultureInfo) => input?.ToString()!;
            }

            // Strings just render as themselves.
            if (targetType == typeof(string))
            {
                return (input, cultureInfo) => (string)input!;
            }

            // Finally, look up and use a type converter.
            if (GetTypeConverter(targetType) is TypeConverter converter && converter.CanConvertTo(typeof(string)))
            {
                return (input, cultureInfo) =>
                {
                    if (wasNullable && input is null)
                    {
                        return null!;
                    }

                    return converter.ConvertToString(context: null, cultureInfo, input);
                };
            }

            return null;
        });

    private static TypeConverter? GetTypeConverter(Type targetType)
    {
        // In an ideal world, this would use TypeDescriptor.GetConverter. However, that is not friendly to
        // any form of ahead-of-time compilation, as it could end up requiring functionality that was trimmed.
        // Instead, we just use a hard-coded set of converters for the types we know about and then also support
        // types that are explicitly attributed with TypeConverterAttribute.

        if (targetType == typeof(byte)) { return new ByteConverter(); }
        if (targetType == typeof(sbyte)) { return new SByteConverter(); }
        if (targetType == typeof(bool)) { return new BooleanConverter(); }
        if (targetType == typeof(ushort)) { return new UInt16Converter(); }
        if (targetType == typeof(short)) { return new Int16Converter(); }
        if (targetType == typeof(char)) { return new CharConverter(); }
        if (targetType == typeof(uint)) { return new UInt32Converter(); }
        if (targetType == typeof(int)) { return new Int32Converter(); }
        if (targetType == typeof(ulong)) { return new UInt64Converter(); }
        if (targetType == typeof(long)) { return new Int64Converter(); }
        if (targetType == typeof(float)) { return new SingleConverter(); }
        if (targetType == typeof(double)) { return new DoubleConverter(); }
        if (targetType == typeof(decimal)) { return new DecimalConverter(); }
        if (targetType == typeof(TimeSpan)) { return new TimeSpanConverter(); }
        if (targetType == typeof(DateTime)) { return new DateTimeConverter(); }
        if (targetType == typeof(DateTimeOffset)) { return new DateTimeOffsetConverter(); }
        if (targetType == typeof(Uri)) { return new UriTypeConverter(); }
        if (targetType == typeof(Guid)) { return new GuidConverter(); }

        if (targetType.GetCustomAttribute<TypeConverterAttribute>() is TypeConverterAttribute tca &&
            Type.GetType(tca.ConverterTypeName, throwOnError: false) is Type converterType &&
            Activator.CreateInstance(converterType) is TypeConverter converter)
        {
            return converter;
        }

        return null;
    }

    [DebuggerBrowsable(DebuggerBrowsableState.Never)]
    private string DebuggerDisplay => $"{this.Name} ({this.Description})";

    /// <summary>
    /// Remove characters from method name that are valid in metadata but invalid for SK.
    /// </summary>
    private static string SanitizeMetadataName(string methodName) =>
        s_invalidNameCharsRegex.Replace(methodName, "_");

    /// <summary>Regex that flags any character other than ASCII digits or letters or the underscore.</summary>
    private static readonly Regex s_invalidNameCharsRegex = new("[^0-9A-Za-z_]");

    /// <summary>Parser functions for converting strings to parameter types.</summary>
    private static readonly ConcurrentDictionary<Type, Func<string, CultureInfo, object>?> s_parsers = new();

    /// <summary>Formatter functions for converting parameter types to strings.</summary>
    private static readonly ConcurrentDictionary<Type, Func<object?, CultureInfo, string>?> s_formatters = new();

    /// <summary>Add default values to the context variables if the variable is not defined</summary>
    private void AddDefaultValues(ContextVariables variables)
    {
        foreach (var parameter in this.Parameters)
        {
            if (!variables.ContainsKey(parameter.Name) && parameter.DefaultValue != null)
            {
                variables[parameter.Name] = parameter.DefaultValue;
            }
        }
    }

    #endregion
}<|MERGE_RESOLUTION|>--- conflicted
+++ resolved
@@ -193,22 +193,14 @@
                 const string Message = "Something went wrong while rendering the semantic function" +
                                        " or while executing the text completion. Function: {0}.{1}. Error: {2}. Details: {3}";
                 logger?.LogError(ex, Message, skillName, functionName, ex.Message, ex.Detail);
-<<<<<<< HEAD
-                contextResult.SetException(ex);
-=======
                 throw;
->>>>>>> 484b39d1
             }
             catch (Exception ex) when (!ex.IsCriticalException())
             {
                 const string Message = "Something went wrong while rendering the semantic function" +
                                        " or while executing the text completion. Function: {0}.{1}. Error: {2}";
                 logger?.LogError(ex, Message, skillName, functionName, ex.Message);
-<<<<<<< HEAD
-                contextResult.SetException(ex);
-=======
                 throw;
->>>>>>> 484b39d1
             }
 
             return contextResult;
@@ -246,7 +238,6 @@
         try
         {
             return await this._function(null, settings, context, cancellationToken).ConfigureAwait(false);
-<<<<<<< HEAD
         }
         catch (Exception e) when (!e.IsCriticalException())
         {
@@ -257,16 +248,6 @@
             contextResult.SetException(e);
             return contextResult;
         }
-=======
-        }
-        catch (Exception e) when (!e.IsCriticalException())
-        {
-            const string Message = "Something went wrong while executing the native function. Function: {0}. Error: {1}";
-            this._logger.LogError(e, Message, this._function.Method.Name, e.Message);
-            context.LastException = e;
-            return context;
-        }
->>>>>>> 484b39d1
     }
 
     /// <inheritdoc/>
