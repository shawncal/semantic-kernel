﻿// Copyright (c) Microsoft. All rights reserved.

using System;
using System.Collections.Concurrent;
using System.Collections.Generic;
using System.ComponentModel;
using System.Diagnostics;
using System.Diagnostics.CodeAnalysis;
using System.Globalization;
using System.Linq;
using System.Reflection;
using System.Text.Json;
using System.Text.RegularExpressions;
using System.Threading;
using System.Threading.Tasks;
using Microsoft.Extensions.Logging;
using Microsoft.Extensions.Logging.Abstractions;
using Microsoft.SemanticKernel.AI;
using Microsoft.SemanticKernel.AI.TextCompletion;
using Microsoft.SemanticKernel.Diagnostics;
using Microsoft.SemanticKernel.Orchestration;
using Microsoft.SemanticKernel.SemanticFunctions;

namespace Microsoft.SemanticKernel.SkillDefinition;

#pragma warning disable format

/// <summary>
/// Standard Semantic Kernel callable function.
/// SKFunction is used to extend one C# <see cref="Delegate"/>, <see cref="Func{T, TResult}"/>, <see cref="Action"/>,
/// with additional methods required by the kernel.
/// </summary>
[DebuggerDisplay("{DebuggerDisplay,nq}")]
public sealed class SKFunction : ISKFunction, IDisposable
{
    /// <inheritdoc/>
    public string Name { get; }

    /// <inheritdoc/>
    public string SkillName { get; }

    /// <inheritdoc/>
    public string Description { get; }

    /// <inheritdoc/>
    public bool IsSemantic { get; }

    /// <inheritdoc/>
    public CompleteRequestSettings RequestSettings => this._aiRequestSettings;

    /// <summary>
    /// List of function parameters
    /// </summary>
    public IList<ParameterView> Parameters { get; }

    /// <summary>
    /// Create a native function instance, wrapping a native object method
    /// </summary>
    /// <param name="method">Signature of the method to invoke</param>
    /// <param name="target">Object containing the method to invoke</param>
    /// <param name="skillName">SK skill name</param>
    /// <param name="logger">Application logger</param>
    /// <returns>SK function instance</returns>
    public static ISKFunction FromNativeMethod(
        MethodInfo method,
        object? target = null,
        string? skillName = null,
        ILogger? logger = null)
    {
        if (!method.IsStatic && target is null)
        {
            throw new ArgumentNullException(nameof(target), "Argument cannot be null for non-static methods");
        }

        if (string.IsNullOrWhiteSpace(skillName))
        {
            skillName = SkillCollection.GlobalSkill;
        }

        MethodDetails methodDetails = GetMethodDetails(method, target, logger);

        return new SKFunction(
            delegateFunction: methodDetails.Function,
            parameters: methodDetails.Parameters,
            skillName: skillName!,
            functionName: methodDetails.Name,
            isSemantic: false,
            description: methodDetails.Description,
            logger: logger);
    }

    /// <summary>
    /// Create a native function instance, wrapping a delegate function
    /// </summary>
    /// <param name="nativeFunction">Function to invoke</param>
    /// <param name="skillName">SK skill name</param>
    /// <param name="functionName">SK function name</param>
    /// <param name="description">SK function description</param>
    /// <param name="parameters">SK function parameters</param>
    /// <param name="logger">Application logger</param>
    /// <returns>SK function instance</returns>
    public static ISKFunction FromNativeFunction(
        Delegate nativeFunction,
        string? skillName = null,
        string? functionName = null,
        string? description = null,
        IEnumerable<ParameterView>? parameters = null,
        ILogger? logger = null)
    {
        MethodDetails methodDetails = GetMethodDetails(nativeFunction.Method, nativeFunction.Target, logger);

        functionName ??= nativeFunction.Method.Name;
        description ??= string.Empty;

        if (string.IsNullOrWhiteSpace(skillName))
        {
            skillName = SkillCollection.GlobalSkill;
        }

        return new SKFunction(
            delegateFunction: methodDetails.Function,
            parameters: parameters is not null ? parameters.ToList() : (IList<ParameterView>)Array.Empty<ParameterView>(),
            description: description,
            skillName: skillName!,
            functionName: functionName,
            isSemantic: false,
            logger: logger);
    }

    /// <summary>
    /// Create a native function instance, given a semantic function configuration.
    /// </summary>
    /// <param name="skillName">Name of the skill to which the function to create belongs.</param>
    /// <param name="functionName">Name of the function to create.</param>
    /// <param name="functionConfig">Semantic function configuration.</param>
    /// <param name="logger">Optional logger for the function.</param>
    /// <param name="cancellationToken">The <see cref="CancellationToken"/> to monitor for cancellation requests. The default is <see cref="CancellationToken.None"/>.</param>
    /// <returns>SK function instance.</returns>
    public static ISKFunction FromSemanticConfig(
        string skillName,
        string functionName,
        SemanticFunctionConfig functionConfig,
        ILogger? logger = null,
        CancellationToken cancellationToken = default)
    {
        Verify.NotNull(functionConfig);

        Task<SKContext> LocalFuncTmp(
            ITextCompletion? client,
            CompleteRequestSettings? requestSettings,
            SKContext context,
            CancellationToken cancellationToken)
        {
            return Task.FromResult(context);
        }

        var func = new SKFunction(
            // Start with an empty delegate, so we can have a reference to func
            // to be used in the LocalFunc below
            // Before returning the delegateFunction will be updated to be LocalFunc
            delegateFunction: LocalFuncTmp,
            parameters: functionConfig.PromptTemplate.GetParameters(),
            description: functionConfig.PromptTemplateConfig.Description,
            skillName: skillName,
            functionName: functionName,
            isSemantic: true,
            logger: logger
        );

        async Task<SKContext> LocalFunc(
            ITextCompletion? client,
            CompleteRequestSettings? requestSettings,
            SKContext context,
            CancellationToken cancellationToken)
        {
            Verify.NotNull(client);
            Verify.NotNull(requestSettings);

            try
            {
                string renderedPrompt = await functionConfig.PromptTemplate.RenderAsync(context, cancellationToken).ConfigureAwait(false);
                var completionResults = await client.GetCompletionsAsync(renderedPrompt, requestSettings, cancellationToken).ConfigureAwait(false);
                string completion = await GetCompletionsResultContentAsync(completionResults, cancellationToken).ConfigureAwait(false);

                // Create a copy of the SKContext, update the result with the completion
                var contextResult = new DefaultSKContext(context);
                contextResult.Variables.Update(completion);
                context.ModelResults = completionResults.Select(c => c.ModelResult).ToArray();
                return contextResult;
            }
            catch (AIException ex)
            {
                const string Message = "Something went wrong while rendering the semantic function" +
                                       " or while executing the text completion. Function: {0}.{1}. Error: {2}. Details: {3}";
                logger?.LogError(ex, Message, skillName, functionName, ex.Message, ex.Detail);
                context.Fail(ex.Message, ex);
                return context;
            }
            catch (Exception ex) when (!ex.IsCriticalException())
            {
                const string Message = "Something went wrong while rendering the semantic function" +
                                       " or while executing the text completion. Function: {0}.{1}. Error: {2}";
                logger?.LogError(ex, Message, skillName, functionName, ex.Message);
                context.Fail(ex.Message, ex);
                return context;
            }
        }

        // Update delegate function with a reference to the LocalFunc created
        func._function = LocalFunc;

        return func;
    }

    /// <inheritdoc/>
    public FunctionView Describe()
    {
        return new FunctionView
        {
            IsSemantic = this.IsSemantic,
            Name = this.Name,
            SkillName = this.SkillName,
            Description = this.Description,
            Parameters = this.Parameters,
        };
    }

    /// <inheritdoc/>
    public async Task<SKContext> InvokeAsync(SKContext context, CompleteRequestSettings? settings = null, CancellationToken cancellationToken = default)
    {
        if (this.IsSemantic)
        {
            this.AddDefaultValues(context.Variables);

            return await this._function(this._aiService?.Value, settings ?? this._aiRequestSettings, context, cancellationToken).ConfigureAwait(false);
        }

        try
        {
<<<<<<< HEAD
            return await this._function(null, settings, context, cancellationToken).ConfigureAwait(false);
=======
            try
            {
                context = await this._function(null, settings, context, cancellationToken).ConfigureAwait(false);
            }
            catch (Exception e) when (!e.IsCriticalException())
            {
                const string Message = "Something went wrong while executing the native function. Function: {0}. Error: {1}";
                this._logger.LogError(e, Message, this._function.Method.Name, e.Message);
                context.Fail(e.Message, e);
            }
>>>>>>> 5885b95d
        }
        catch (Exception e) when (!e.IsCriticalException())
        {
            const string Message = "Something went wrong while executing the native function. Function: {0}. Error: {1}";
            this._log.LogError(e, Message, this._function.Method.Name, e.Message);

            var contextResult = new DefaultSKContext(context);
            contextResult.Fail(e.Message, e);
            return contextResult;
        }
    }

    /// <inheritdoc/>
    public Task<SKContext> InvokeAsync(
        string? input = null,
        CompleteRequestSettings? settings = null,
        ILogger? logger = null,
        CancellationToken cancellationToken = default)
    {
        var context = new DefaultSKContext(
            new ContextVariables(input),
            skills: this._skillCollection,
            logger: logger);

        return this.InvokeAsync(context, settings, cancellationToken: cancellationToken);
    }

    /// <inheritdoc/>
    public ISKFunction SetDefaultSkillCollection(IReadOnlySkillCollection skills)
    {
        this._skillCollection = skills;
        return this;
    }

    /// <inheritdoc/>
    public ISKFunction SetAIService(Func<ITextCompletion> serviceFactory)
    {
        Verify.NotNull(serviceFactory);
        this.VerifyIsSemantic();
        this._aiService = new Lazy<ITextCompletion>(serviceFactory);
        return this;
    }

    /// <inheritdoc/>
    public ISKFunction SetAIConfiguration(CompleteRequestSettings settings)
    {
        Verify.NotNull(settings);
        this.VerifyIsSemantic();
        this._aiRequestSettings = settings;
        return this;
    }

    /// <summary>
    /// Dispose of resources.
    /// </summary>
    public void Dispose()
    {
        if (this._aiService is { IsValueCreated: true } aiService)
        {
            (aiService.Value as IDisposable)?.Dispose();
        }
    }

    /// <summary>
    /// JSON serialized string representation of the function.
    /// </summary>
    public override string ToString()
        => this.ToString(false);

    /// <summary>
    /// JSON serialized string representation of the function.
    /// </summary>
    public string ToString(bool writeIndented)
        => JsonSerializer.Serialize(this, options: writeIndented ? s_toStringIndentedSerialization : s_toStringStandardSerialization);

    #region private

    private static readonly JsonSerializerOptions s_toStringStandardSerialization = new();
    private static readonly JsonSerializerOptions s_toStringIndentedSerialization = new() { WriteIndented = true };
    private Func<ITextCompletion?, CompleteRequestSettings?, SKContext, CancellationToken, Task<SKContext>> _function;
    private readonly ILogger _logger;
    private IReadOnlySkillCollection? _skillCollection;
    private Lazy<ITextCompletion>? _aiService = null;
    private CompleteRequestSettings _aiRequestSettings = new();

    private struct MethodDetails
    {
        public Func<ITextCompletion?, CompleteRequestSettings?, SKContext, CancellationToken, Task<SKContext>> Function { get; set; }
        public List<ParameterView> Parameters { get; set; }
        public string Name { get; set; }
        public string Description { get; set; }
    }

    private static async Task<string> GetCompletionsResultContentAsync(IReadOnlyList<ITextResult> completions, CancellationToken cancellationToken = default)
    {
        // To avoid any unexpected behavior we only take the first completion result (when running from the Kernel)
        return await completions[0].GetCompletionAsync(cancellationToken).ConfigureAwait(false);
    }

    internal SKFunction(
        Func<ITextCompletion?, CompleteRequestSettings?, SKContext, CancellationToken, Task<SKContext>> delegateFunction,
        IList<ParameterView> parameters,
        string skillName,
        string functionName,
        string description,
        bool isSemantic = false,
        ILogger? logger = null)
    {
        Verify.NotNull(delegateFunction);
        Verify.ValidSkillName(skillName);
        Verify.ValidFunctionName(functionName);
        Verify.ParametersUniqueness(parameters);

        this._logger = logger ?? NullLogger.Instance;

        this._function = delegateFunction;
        this.Parameters = parameters;

        this.IsSemantic = isSemantic;
        this.Name = functionName;
        this.SkillName = skillName;
        this.Description = description;
    }

    /// <summary>
    /// Throw an exception if the function is not semantic, use this method when some logic makes sense only for semantic functions.
    /// </summary>
    /// <exception cref="KernelException"></exception>
    private void VerifyIsSemantic()
    {
        if (this.IsSemantic) { return; }

        this._logger.LogError("The function is not semantic");
        throw new KernelException(
            KernelException.ErrorCodes.InvalidFunctionType,
            "Invalid operation, the method requires a semantic function");
    }

    private static MethodDetails GetMethodDetails(
        MethodInfo method,
        object? target,
        ILogger? logger = null)
    {
        Verify.NotNull(method);

        // Get the name to use for the function.  If the function has an SKName attribute, we use that.
        // Otherwise, we use the name of the method, but strip off any "Async" suffix if it's {Value}Task-returning.
        // We don't apply any heuristics to the value supplied by SKName so that it can always be used
        // as a definitive override.
        string? functionName = method.GetCustomAttribute<SKNameAttribute>(inherit: true)?.Name?.Trim();
        if (string.IsNullOrEmpty(functionName))
        {
            functionName = SanitizeMetadataName(method.Name!);
            Verify.ValidFunctionName(functionName);

            if (IsAsyncMethod(method) &&
                functionName.EndsWith("Async", StringComparison.Ordinal) &&
                functionName.Length > "Async".Length)
            {
                functionName = functionName.Substring(0, functionName.Length - "Async".Length);
            }
        }

        SKFunctionAttribute? functionAttribute = method.GetCustomAttribute<SKFunctionAttribute>(inherit: true);

        string? description = method.GetCustomAttribute<DescriptionAttribute>(inherit: true)?.Description;

        var result = new MethodDetails
        {
            Name = functionName!,
            Description = description ?? string.Empty,
        };

        (result.Function, result.Parameters) = GetDelegateInfo(target, method);

        logger?.LogTrace("Method '{0}' found", result.Name);

        return result;
    }

    /// <summary>Gets whether a method has a known async return type.</summary>
    private static bool IsAsyncMethod(MethodInfo method)
    {
        Type t = method.ReturnType;

        if (t == typeof(Task) || t == typeof(ValueTask))
        {
            return true;
        }

        if (t.IsGenericType)
        {
            t = t.GetGenericTypeDefinition();
            if (t == typeof(Task<>) || t == typeof(ValueTask<>))
            {
                return true;
            }
        }

        return false;
    }

    // Inspect a method and returns the corresponding delegate and related info
    private static (Func<ITextCompletion?, CompleteRequestSettings?, SKContext, CancellationToken, Task<SKContext>> function, List<ParameterView>) GetDelegateInfo(object? instance, MethodInfo method)
    {
        ThrowForInvalidSignatureIf(method.IsGenericMethodDefinition, method, "Generic methods are not supported");

        var stringParameterViews = new List<ParameterView>();
        var parameters = method.GetParameters();

        // Get marshaling funcs for parameters and build up the parameter views.
        var parameterFuncs = new Func<SKContext, CancellationToken, object?>[parameters.Length];
        bool sawFirstParameter = false, hasSKContextParam = false, hasCancellationTokenParam = false, hasLoggerParam = false, hasMemoryParam = false, hasCultureParam = false;
        for (int i = 0; i < parameters.Length; i++)
        {
            (parameterFuncs[i], ParameterView? parameterView) = GetParameterMarshalerDelegate(
                method, parameters[i],
                ref sawFirstParameter, ref hasSKContextParam, ref hasCancellationTokenParam, ref hasLoggerParam, ref hasMemoryParam, ref hasCultureParam);
            if (parameterView is not null)
            {
                stringParameterViews.Add(parameterView);
            }
        }

        // Get marshaling func for the return value.
        Func<object?, SKContext, Task<SKContext>> returnFunc = GetReturnValueMarshalerDelegate(method);

        // Create the func
        Func<ITextCompletion?, CompleteRequestSettings?, SKContext, CancellationToken, Task<SKContext>> function = (_, _, context, cancellationToken) =>
        {
            // Create the arguments.
            object?[] args = parameterFuncs.Length != 0 ? new object?[parameterFuncs.Length] : Array.Empty<object?>();
            for (int i = 0; i < args.Length; i++)
            {
                args[i] = parameterFuncs[i](context, cancellationToken);
            }

            // Invoke the method.
            object? result = method.Invoke(instance, args);

            // Extract and return the result.
            return returnFunc(result, context);
        };

        // Add parameters applied to the method that aren't part of the signature.
        stringParameterViews.AddRange(method
            .GetCustomAttributes<SKParameterAttribute>(inherit: true)
            .Select(x => new ParameterView(x.Name ?? string.Empty, x.Description ?? string.Empty, x.DefaultValue ?? string.Empty)));

        // Check for param names conflict
        Verify.ParametersUniqueness(stringParameterViews);

        // Return the function and its parameter views.
        return (function, stringParameterViews);
    }

    /// <summary>
    /// Gets a delegate for handling the marshaling of a parameter.
    /// </summary>
    private static (Func<SKContext, CancellationToken, object?>, ParameterView?) GetParameterMarshalerDelegate(
        MethodInfo method, ParameterInfo parameter,
        ref bool sawFirstParameter, ref bool hasSKContextParam, ref bool hasCancellationTokenParam, ref bool hasLoggerParam, ref bool hasMemoryParam, ref bool hasCultureParam)
    {
        Type type = parameter.ParameterType;

        // Handle special types based on SKContext data. These can each show up at most once in the method signature,
        // with the SKContext itself or the primary data from it mapped directly into the method's parameter.
        // They do not get parameter views as they're not supplied from context variables.

        if (type == typeof(SKContext))
        {
            TrackUniqueParameterType(ref hasSKContextParam, method, $"At most one {nameof(SKContext)} parameter is permitted.");
            return (static (SKContext context, CancellationToken _) => context, null);
        }

        if (type == typeof(ILogger))
        {
            TrackUniqueParameterType(ref hasLoggerParam, method, $"At most one {nameof(ILogger)} parameter is permitted.");
<<<<<<< HEAD
            return (static (SKContext ctx, CancellationToken _) => ctx.Logger, null);
=======
            return (static (SKContext context, CancellationToken _) => context.Logger, null);
>>>>>>> 5885b95d
        }

        if (type == typeof(CultureInfo) || type == typeof(IFormatProvider))
        {
            TrackUniqueParameterType(ref hasCultureParam, method, $"At most one {nameof(CultureInfo)}/{nameof(IFormatProvider)} parameter is permitted.");
            return (static (SKContext context, CancellationToken _) => context.Culture, null);
        }

        if (type == typeof(CancellationToken))
        {
            TrackUniqueParameterType(ref hasCancellationTokenParam, method, $"At most one {nameof(CancellationToken)} parameter is permitted.");
            return (static (SKContext _, CancellationToken cancellationToken) => cancellationToken, null);
        }

        // Handle context variables. These are supplied from the SKContext's Variables dictionary.

        if (!type.IsByRef && GetParser(type) is Func<string, CultureInfo, object> parser)
        {
            // Use either the parameter's name or an override from an applied SKName attribute.
            SKNameAttribute? nameAttr = parameter.GetCustomAttribute<SKNameAttribute>(inherit: true);
            string name = nameAttr?.Name?.Trim() ?? SanitizeMetadataName(parameter.Name);
            bool nameIsInput = name.Equals("input", StringComparison.OrdinalIgnoreCase);
            ThrowForInvalidSignatureIf(name.Length == 0, method, $"Parameter {parameter.Name}'s context attribute defines an invalid name.");
            ThrowForInvalidSignatureIf(sawFirstParameter && nameIsInput, method, "Only the first parameter may be named 'input'");

            // Use either the parameter's optional default value as contained in parameter metadata (e.g. `string s = "hello"`)
            // or an override from an applied SKParameter attribute. Note that a default value may be null.
            DefaultValueAttribute defaultValueAttribute = parameter.GetCustomAttribute<DefaultValueAttribute>(inherit: true);
            bool hasDefaultValue = defaultValueAttribute is not null;
            object? defaultValue = defaultValueAttribute?.Value;
            if (!hasDefaultValue && parameter.HasDefaultValue)
            {
                hasDefaultValue = true;
                defaultValue = parameter.DefaultValue;
            }

            if (hasDefaultValue)
            {
                // If we got a default value, make sure it's of the right type. This currently supports
                // null values if the target type is a reference type or a Nullable<T>, strings,
                // anything that can be parsed from a string via a registered TypeConverter,
                // and a value that's already the same type as the parameter.
                if (defaultValue is string defaultStringValue && defaultValue.GetType() != typeof(string))
                {
                    // Invariant culture is used here as this value comes from the C# source
                    // and it should be deterministic across cultures.
                    defaultValue = parser(defaultStringValue, CultureInfo.InvariantCulture);
                }
                else
                {
                    ThrowForInvalidSignatureIf(
                        defaultValue is null && type.IsValueType && Nullable.GetUnderlyingType(type) is null,
                        method,
                        $"Type {type} is a non-nullable value type but a null default value was specified.");
                    ThrowForInvalidSignatureIf(
                        defaultValue is not null && !type.IsAssignableFrom(defaultValue.GetType()),
                        method,
                        $"Default value {defaultValue} for parameter {name} is not assignable to type {type}.");
                }
            }

            bool fallBackToInput = !sawFirstParameter && !nameIsInput;
            Func<SKContext, CancellationToken, object?> parameterFunc = (SKContext context, CancellationToken _) =>
            {
                // 1. Use the value of the variable if it exists.
                if (context.Variables.TryGetValue(name, out string? value))
                {
                    return Process(value);
                }

                // 2. Otherwise, use the default value if there is one, sourced either from an attribute or the parameter's default.
                if (hasDefaultValue)
                {
                    return defaultValue;
                }

                // 3. Otherwise, use "input" if this is the first (or only) parameter.
                if (fallBackToInput)
                {
                    return Process(context.Variables.Input);
                }

                // 4. Otherwise, fail.
                throw new KernelException(KernelException.ErrorCodes.FunctionInvokeError, $"Missing value for parameter '{name}'");

                object? Process(string value)
                {
                    if (type == typeof(string))
                    {
                        return value;
                    }

                    try
                    {
                        return parser(value, context.Culture);
                    }
                    catch (Exception e) when (!e.IsCriticalException())
                    {
                        throw new ArgumentOutOfRangeException(name, value, e.Message);
                    }
                }
            };

            sawFirstParameter = true;

            var parameterView = new ParameterView(
                name,
                parameter.GetCustomAttribute<DescriptionAttribute>(inherit: true)?.Description ?? string.Empty,
                defaultValue?.ToString() ?? string.Empty);

            return (parameterFunc, parameterView);
        }

        // Fail for unknown parameter types.
        throw GetExceptionForInvalidSignature(method, $"Unknown parameter type {parameter.ParameterType}");
    }

    /// <summary>
    /// Gets a delegate for handling the result value of a method, converting it into the <see cref="Task{SKContext}"/> to return from the invocation.
    /// </summary>
    private static Func<object?, SKContext, Task<SKContext>> GetReturnValueMarshalerDelegate(MethodInfo method)
    {
        // Handle each known return type for the method
        Type returnType = method.ReturnType;

        // No return value, either synchronous (void) or asynchronous (Task / ValueTask).

        if (returnType == typeof(void))
        {
            return static (result, context) => Task.FromResult(context);
        }

        if (returnType == typeof(Task))
        {
            return async static (result, context) =>
            {
                await ((Task)ThrowIfNullResult(result)).ConfigureAwait(false);
                return context;
            };
        }

        if (returnType == typeof(ValueTask))
        {
            return async static (result, context) =>
            {
                await ((ValueTask)ThrowIfNullResult(result)).ConfigureAwait(false);
                return context;
            };
        }

        // SKContext, either synchronous (SKContext) or asynchronous (Task<SKContext> / ValueTask<SKContext>).

        if (returnType == typeof(SKContext))
        {
            return static (result, _) => Task.FromResult((SKContext)ThrowIfNullResult(result));
        }

        if (returnType == typeof(Task<SKContext>))
        {
            return static (result, _) => (Task<SKContext>)ThrowIfNullResult(result);
        }

        if (returnType == typeof(ValueTask<SKContext>))
        {
            return static (result, context) => ((ValueTask<SKContext>)ThrowIfNullResult(result)).AsTask();
        }

        // string (which is special as no marshaling is required), either synchronous (string) or asynchronous (Task<string> / ValueTask<string>)

        if (returnType == typeof(string))
        {
            return static (result, context) =>
            {
                context.Variables.Update((string?)result);
                return Task.FromResult(context);
            };
        }

        if (returnType == typeof(Task<string>))
        {
            return async static (result, context) =>
            {
                context.Variables.Update(await ((Task<string>)ThrowIfNullResult(result)).ConfigureAwait(false));
                return context;
            };
        }

        if (returnType == typeof(ValueTask<string>))
        {
            return async static (result, context) =>
            {
                context.Variables.Update(await ((ValueTask<string>)ThrowIfNullResult(result)).ConfigureAwait(false));
                return context;
            };
        }

        // All other synchronous return types T.

        if (!returnType.IsGenericType || returnType.GetGenericTypeDefinition() == typeof(Nullable<>))
        {
            if (GetFormatter(returnType) is not Func<object?, CultureInfo, string> formatter)
            {
                throw GetExceptionForInvalidSignature(method, $"Unknown return type {returnType}");
            }

            return (result, context) =>
            {
                context.Variables.Update(formatter(result, context.Culture));
                return Task.FromResult(context);
            };
        }

        // All other asynchronous return types

        // Task<T>
        if (returnType.GetGenericTypeDefinition() is Type genericTask &&
            genericTask == typeof(Task<>) &&
            returnType.GetProperty("Result", BindingFlags.Public | BindingFlags.Instance)?.GetGetMethod() is MethodInfo taskResultGetter &&
            GetFormatter(taskResultGetter.ReturnType) is Func<object?, CultureInfo, string> taskResultFormatter)
        {
            return async (result, context) =>
            {
                await ((Task)ThrowIfNullResult(result)).ConfigureAwait(false);
                context.Variables.Update(taskResultFormatter(taskResultGetter.Invoke(result!, Array.Empty<object>()), context.Culture));
                return context;
            };
        }

        // ValueTask<T>
        if (returnType.GetGenericTypeDefinition() is Type genericValueTask &&
            genericValueTask == typeof(ValueTask<>) &&
            returnType.GetMethod("AsTask", BindingFlags.Public | BindingFlags.Instance) is MethodInfo valueTaskAsTask &&
            valueTaskAsTask.ReturnType.GetProperty("Result", BindingFlags.Public | BindingFlags.Instance)?.GetGetMethod() is MethodInfo asTaskResultGetter &&
            GetFormatter(asTaskResultGetter.ReturnType) is Func<object?, CultureInfo, string> asTaskResultFormatter)
        {
            return async (result, context) =>
            {
                Task task = (Task)valueTaskAsTask.Invoke(ThrowIfNullResult(result), Array.Empty<object>());
                await task.ConfigureAwait(false);
                context.Variables.Update(asTaskResultFormatter(asTaskResultGetter.Invoke(task!, Array.Empty<object>()), context.Culture));
                return context;
            };
        }

        // Unrecognized return type.
        throw GetExceptionForInvalidSignature(method, $"Unknown return type {returnType}");

        // Throws an exception if a result is found to be null unexpectedly
        static object ThrowIfNullResult(object? result) =>
            result ??
            throw new KernelException(KernelException.ErrorCodes.FunctionInvokeError, "Function returned null unexpectedly.");
    }

    /// <summary>Gets an exception that can be thrown indicating an invalid signature.</summary>
    [DoesNotReturn]
    private static Exception GetExceptionForInvalidSignature(MethodInfo method, string reason) =>
        throw new KernelException(
            KernelException.ErrorCodes.FunctionTypeNotSupported,
            $"Function '{method.Name}' is not supported by the kernel. {reason}");

    /// <summary>Throws an exception indicating an invalid SKFunction signature if the specified condition is not met.</summary>
    private static void ThrowForInvalidSignatureIf([DoesNotReturnIf(true)] bool condition, MethodInfo method, string reason)
    {
        if (condition)
        {
            throw GetExceptionForInvalidSignature(method, reason);
        }
    }

    /// <summary>Tracks whether a particular kind of parameter has been seen, throwing an exception if it has, and marking it as seen if it hasn't</summary>
    private static void TrackUniqueParameterType(ref bool hasParameterType, MethodInfo method, string failureMessage)
    {
        ThrowForInvalidSignatureIf(hasParameterType, method, failureMessage);
        hasParameterType = true;
    }

    /// <summary>
    /// Gets a TypeConverter-based parser for parsing a string as the target type.
    /// </summary>
    /// <param name="targetType">Specifies the target type into which a string should be parsed.</param>
    /// <returns>The parsing function if the target type is supported; otherwise, null.</returns>
    /// <remarks>
    /// The parsing function uses whatever TypeConverter is registered for the target type.
    /// Parsing is first attempted using the current culture, and if that fails, it tries again
    /// with the invariant culture. If both fail, an exception is thrown.
    /// </remarks>
    private static Func<string, CultureInfo, object?>? GetParser(Type targetType) =>
        s_parsers.GetOrAdd(targetType, static targetType =>
        {
            // Strings just parse to themselves.
            if (targetType == typeof(string))
            {
                return (input, cultureInfo) => input;
            }

            // For nullables, parse as the inner type.  We then just need to be careful to treat null as null,
            // as the underlying parser might not be expecting null.
            bool wasNullable = false;
            if (targetType.IsGenericType && targetType.GetGenericTypeDefinition() == typeof(Nullable<>))
            {
                wasNullable = true;
                targetType = Nullable.GetUnderlyingType(targetType);
            }

            // For enums, delegate to Enum.Parse, special-casing null if it was actually Nullable<EnumType>.
            if (targetType.IsEnum)
            {
                return (input, cultureInfo) =>
                {
                    if (wasNullable && input is null)
                    {
                        return null!;
                    }

                    return Enum.Parse(targetType, input, ignoreCase: true);
                };
            }

            // Finally, look up and use a type converter.  Again, special-case null if it was actually Nullable<T>.
            if (GetTypeConverter(targetType) is TypeConverter converter && converter.CanConvertFrom(typeof(string)))
            {
                return (input, cultureInfo) =>
                {
                    if (wasNullable && input is null)
                    {
                        return null!;
                    }

                    // First try to parse using the supplied culture (or current if none was supplied).
                    // If that fails, try with the invariant culture and allow any exception to propagate.
                    try
                    {
                        return converter.ConvertFromString(context: null, cultureInfo, input);
                    }
                    catch (Exception e) when (!e.IsCriticalException() && cultureInfo != CultureInfo.InvariantCulture)
                    {
                        return converter.ConvertFromInvariantString(input);
                    }
                };
            }

            // Unsupported type.
            return null;
        });

    /// <summary>
    /// Gets a TypeConverter-based formatter for formatting an object as a string.
    /// </summary>
    /// <remarks>
    /// Formatting is performed in the invariant culture whenever possible.
    /// </remarks>
    private static Func<object?, CultureInfo, string?>? GetFormatter(Type targetType) =>
        s_formatters.GetOrAdd(targetType, static targetType =>
        {
            // For nullables, render as the underlying type.
            bool wasNullable = false;
            if (targetType.IsGenericType && targetType.GetGenericTypeDefinition() == typeof(Nullable<>))
            {
                wasNullable = true;
                targetType = Nullable.GetUnderlyingType(targetType);
            }

            // For enums, just ToString() and allow the object override to do the right thing.
            if (targetType.IsEnum)
            {
                return (input, cultureInfo) => input?.ToString()!;
            }

            // Strings just render as themselves.
            if (targetType == typeof(string))
            {
                return (input, cultureInfo) => (string)input!;
            }

            // Finally, look up and use a type converter.
            if (GetTypeConverter(targetType) is TypeConverter converter && converter.CanConvertTo(typeof(string)))
            {
                return (input, cultureInfo) =>
                {
                    if (wasNullable && input is null)
                    {
                        return null!;
                    }

                    return converter.ConvertToString(context: null, cultureInfo, input);
                };
            }

            return null;
        });

    private static TypeConverter? GetTypeConverter(Type targetType)
    {
        // In an ideal world, this would use TypeDescriptor.GetConverter. However, that is not friendly to
        // any form of ahead-of-time compilation, as it could end up requiring functionality that was trimmed.
        // Instead, we just use a hard-coded set of converters for the types we know about and then also support
        // types that are explicitly attributed with TypeConverterAttribute.

        if (targetType == typeof(byte)) { return new ByteConverter(); }
        if (targetType == typeof(sbyte)) { return new SByteConverter(); }
        if (targetType == typeof(bool)) { return new BooleanConverter(); }
        if (targetType == typeof(ushort)) { return new UInt16Converter(); }
        if (targetType == typeof(short)) { return new Int16Converter(); }
        if (targetType == typeof(char)) { return new CharConverter(); }
        if (targetType == typeof(uint)) { return new UInt32Converter(); }
        if (targetType == typeof(int)) { return new Int32Converter(); }
        if (targetType == typeof(ulong)) { return new UInt64Converter(); }
        if (targetType == typeof(long)) { return new Int64Converter(); }
        if (targetType == typeof(float)) { return new SingleConverter(); }
        if (targetType == typeof(double)) { return new DoubleConverter(); }
        if (targetType == typeof(decimal)) { return new DecimalConverter(); }
        if (targetType == typeof(TimeSpan)) { return new TimeSpanConverter(); }
        if (targetType == typeof(DateTime)) { return new DateTimeConverter(); }
        if (targetType == typeof(DateTimeOffset)) { return new DateTimeOffsetConverter(); }
        if (targetType == typeof(Uri)) { return new UriTypeConverter(); }
        if (targetType == typeof(Guid)) { return new GuidConverter(); }

        if (targetType.GetCustomAttribute<TypeConverterAttribute>() is TypeConverterAttribute tca &&
            Type.GetType(tca.ConverterTypeName, throwOnError: false) is Type converterType &&
            Activator.CreateInstance(converterType) is TypeConverter converter)
        {
            return converter;
        }

        return null;
    }

    [DebuggerBrowsable(DebuggerBrowsableState.Never)]
    private string DebuggerDisplay => $"{this.Name} ({this.Description})";

    /// <summary>
    /// Remove characters from method name that are valid in metadata but invalid for SK.
    /// </summary>
    private static string SanitizeMetadataName(string methodName) =>
        s_invalidNameCharsRegex.Replace(methodName, "_");

    /// <summary>Regex that flags any character other than ASCII digits or letters or the underscore.</summary>
    private static readonly Regex s_invalidNameCharsRegex = new("[^0-9A-Za-z_]");

    /// <summary>Parser functions for converting strings to parameter types.</summary>
    private static readonly ConcurrentDictionary<Type, Func<string, CultureInfo, object>?> s_parsers = new();

    /// <summary>Formatter functions for converting parameter types to strings.</summary>
    private static readonly ConcurrentDictionary<Type, Func<object?, CultureInfo, string>?> s_formatters = new();

    /// <summary>Add default values to the context variables if the variable is not defined</summary>
    private void AddDefaultValues(ContextVariables variables)
    {
        foreach (var parameter in this.Parameters)
        {
            if (!variables.ContainsKey(parameter.Name) && parameter.DefaultValue != null)
            {
                variables[parameter.Name] = parameter.DefaultValue;
            }
        }
    }

    #endregion
}<|MERGE_RESOLUTION|>--- conflicted
+++ resolved
@@ -176,34 +176,34 @@
             Verify.NotNull(client);
             Verify.NotNull(requestSettings);
 
+            // Create a copy of the SKContext, update the result with the completion
+            var contextResult = new DefaultSKContext(context);
+
             try
             {
                 string renderedPrompt = await functionConfig.PromptTemplate.RenderAsync(context, cancellationToken).ConfigureAwait(false);
                 var completionResults = await client.GetCompletionsAsync(renderedPrompt, requestSettings, cancellationToken).ConfigureAwait(false);
                 string completion = await GetCompletionsResultContentAsync(completionResults, cancellationToken).ConfigureAwait(false);
 
-                // Create a copy of the SKContext, update the result with the completion
-                var contextResult = new DefaultSKContext(context);
                 contextResult.Variables.Update(completion);
-                context.ModelResults = completionResults.Select(c => c.ModelResult).ToArray();
-                return contextResult;
+                contextResult.ModelResults = completionResults.Select(c => c.ModelResult).ToArray();
             }
             catch (AIException ex)
             {
                 const string Message = "Something went wrong while rendering the semantic function" +
                                        " or while executing the text completion. Function: {0}.{1}. Error: {2}. Details: {3}";
                 logger?.LogError(ex, Message, skillName, functionName, ex.Message, ex.Detail);
-                context.Fail(ex.Message, ex);
-                return context;
+                contextResult.SetException(ex);
             }
             catch (Exception ex) when (!ex.IsCriticalException())
             {
                 const string Message = "Something went wrong while rendering the semantic function" +
                                        " or while executing the text completion. Function: {0}.{1}. Error: {2}";
                 logger?.LogError(ex, Message, skillName, functionName, ex.Message);
-                context.Fail(ex.Message, ex);
-                return context;
-            }
+                contextResult.SetException(ex);
+            }
+
+            return contextResult;
         }
 
         // Update delegate function with a reference to the LocalFunc created
@@ -237,28 +237,15 @@
 
         try
         {
-<<<<<<< HEAD
             return await this._function(null, settings, context, cancellationToken).ConfigureAwait(false);
-=======
-            try
-            {
-                context = await this._function(null, settings, context, cancellationToken).ConfigureAwait(false);
-            }
-            catch (Exception e) when (!e.IsCriticalException())
-            {
-                const string Message = "Something went wrong while executing the native function. Function: {0}. Error: {1}";
-                this._logger.LogError(e, Message, this._function.Method.Name, e.Message);
-                context.Fail(e.Message, e);
-            }
->>>>>>> 5885b95d
         }
         catch (Exception e) when (!e.IsCriticalException())
         {
             const string Message = "Something went wrong while executing the native function. Function: {0}. Error: {1}";
-            this._log.LogError(e, Message, this._function.Method.Name, e.Message);
+            this._logger.LogError(e, Message, this._function.Method.Name, e.Message);
 
             var contextResult = new DefaultSKContext(context);
-            contextResult.Fail(e.Message, e);
+            contextResult.SetException(e);
             return contextResult;
         }
     }
@@ -529,11 +516,7 @@
         if (type == typeof(ILogger))
         {
             TrackUniqueParameterType(ref hasLoggerParam, method, $"At most one {nameof(ILogger)} parameter is permitted.");
-<<<<<<< HEAD
-            return (static (SKContext ctx, CancellationToken _) => ctx.Logger, null);
-=======
             return (static (SKContext context, CancellationToken _) => context.Logger, null);
->>>>>>> 5885b95d
         }
 
         if (type == typeof(CultureInfo) || type == typeof(IFormatProvider))
