--- conflicted
+++ resolved
@@ -229,11 +229,7 @@
         var context = new DefaultSKContext(
             variables,
             kernel.Skills,
-<<<<<<< HEAD
-            logger: kernel.Log);
-=======
-            kernel.Logger);
->>>>>>> 5885b95d
+            logger: kernel.Logger);
 
         return this.InvokeNextStepAsync(context, cancellationToken);
     }
@@ -255,18 +251,14 @@
             var functionVariables = this.GetNextStepVariables(context.Variables, step);
 
             // Execute the step
-<<<<<<< HEAD
             var functionContext = new DefaultSKContext(functionVariables, context.Skills, context.Culture, logger: context.Logger);
-=======
-            var functionContext = new SKContext(functionVariables, context.Skills, context.Logger);
->>>>>>> 5885b95d
             var result = await step.InvokeAsync(functionContext, cancellationToken: cancellationToken).ConfigureAwait(false);
             var resultValue = result.Result.Trim();
 
             if (result.ErrorOccurred)
             {
                 throw new KernelException(KernelException.ErrorCodes.FunctionInvokeError,
-                    $"Error occurred while running plan step: {result.LastErrorDescription}", result.LastException);
+                    $"Error occurred while running plan step: {result.LastException!.Message}", result.LastException);
             }
 
             #region Update State
@@ -593,61 +585,6 @@
         return stepVariables;
     }
 
-<<<<<<< HEAD
-    private async Task<SKContext> InstrumentedInvokeAsync(
-        ISKFunction function,
-        SKContext context,
-        CompleteRequestSettings? settings = null,
-        CancellationToken cancellationToken = default)
-    {
-        using var activity = s_activitySource.StartActivity($"{this.SkillName}.{this.Name}");
-
-        context.Logger.LogInformation("{SkillName}.{StepName}: Step execution started.", this.SkillName, this.Name);
-
-        var stopwatch = new Stopwatch();
-
-        stopwatch.Start();
-
-        var result = await function.InvokeAsync(context, settings, cancellationToken).ConfigureAwait(false);
-
-        stopwatch.Stop();
-
-        if (!result.ErrorOccurred)
-        {
-            context.Logger.LogInformation(
-                "{SkillName}.{StepName}: Step execution status: {Status}.",
-                this.SkillName, this.Name, "Success");
-        }
-        else
-        {
-            context.Logger.LogInformation(
-                "{SkillName}.{StepName}: Step execution status: {Status}.",
-                this.SkillName, this.Name, "Failed");
-
-            context.Logger.LogError(
-                result.LastException,
-                "Something went wrong in plan step {SkillName}.{StepName}:'{ErrorDescription}'",
-                this.SkillName, this.Name, context.LastErrorDescription);
-        }
-
-        context.Logger.LogInformation(
-            "{SkillName}.{StepName}: Step execution finished in {ExecutionTime}ms.",
-            this.SkillName, this.Name, stopwatch.ElapsedMilliseconds);
-
-        var stepExecutionTimeMetricName = string.Format(CultureInfo.InvariantCulture, StepExecutionTimeMetricFormat, this.SkillName, this.Name);
-
-        var stepExecutionTimeHistogram = s_meter.CreateHistogram<double>(
-            name: stepExecutionTimeMetricName,
-            unit: "ms",
-            description: "Plan step execution time");
-
-        stepExecutionTimeHistogram.Record(stopwatch.ElapsedMilliseconds);
-
-        return result;
-    }
-
-=======
->>>>>>> 5885b95d
     private void SetFunction(ISKFunction function)
     {
         this.Function = function;
