﻿// Copyright (c) Microsoft. All rights reserved.

using System;
using System.Collections.Generic;
using System.ComponentModel;
using System.Diagnostics;
using System.Linq;
using System.Text.Json;
using System.Text.Json.Serialization;
using System.Text.RegularExpressions;
using System.Threading;
using System.Threading.Tasks;
using Microsoft.SemanticKernel.AI;
using Microsoft.SemanticKernel.AI.TextCompletion;
using Microsoft.SemanticKernel.Diagnostics;
using Microsoft.SemanticKernel.Orchestration;

namespace Microsoft.SemanticKernel.Planning;

/// <summary>
/// Standard Semantic Kernel callable plan.
/// Plan is used to create trees of <see cref="ISKFunction"/>s.
/// </summary>
[DebuggerDisplay("{DebuggerDisplay,nq}")]
public sealed class Plan : IPlan
{
    /// <summary>
    /// State of the plan
    /// </summary>
    [JsonPropertyName("state")]
    [JsonConverter(typeof(ContextVariablesConverter))]
    public IDictionary<string, string> State { get; } = new Dictionary<string, string>();

    /// <summary>
    /// Steps of the plan
    /// </summary>
    [JsonPropertyName("steps")]
    public IReadOnlyList<Plan> Steps => this._steps.AsReadOnly();

    /// <summary>
    /// Parameters for the plan, used to pass information to the next step
    /// </summary>
    [JsonPropertyName("parameters")]
    [JsonConverter(typeof(ContextVariablesConverter))]
    public IDictionary<string, string> Parameters { get; set; } = new Dictionary<string, string>();

    /// <summary>
    /// Outputs for the plan, used to pass information to the caller
    /// </summary>
    [JsonPropertyName("outputs")]
    public IList<string> Outputs { get; set; } = new List<string>();

    /// <summary>
    /// Gets whether the plan has a next step.
    /// </summary>
    [JsonIgnore]
    public bool HasNextStep => this.NextStepIndex < this.Steps.Count;

    /// <summary>
    /// Gets the next step index.
    /// </summary>
    [JsonPropertyName("next_step_index")]
    public int NextStepIndex { get; private set; }

    #region ISKFunction implementation

    /// <inheritdoc/>
    [JsonPropertyName("name")]
    public string Name { get; set; } = string.Empty;

    /// <inheritdoc/>
    [JsonPropertyName("plugin_name")]
    public string PluginName { get; set; } = string.Empty;

    /// <inheritdoc/>
    [JsonPropertyName("description")]
    public string Description { get; set; } = string.Empty;

    /// <inheritdoc/>
    [JsonIgnore]
    public AIRequestSettings? RequestSettings { get; private set; }

    #endregion ISKFunction implementation

    /// <summary>
    /// Initializes a new instance of the <see cref="Plan"/> class with a goal description.
    /// </summary>
    /// <param name="goal">The goal of the plan used as description.</param>
    public Plan(string goal)
    {
        this.Name = GetRandomPlanName();
        this.Description = goal;
        this.PluginName = nameof(Plan);
    }

    /// <summary>
    /// Initializes a new instance of the <see cref="Plan"/> class with a goal description and steps.
    /// </summary>
    /// <param name="goal">The goal of the plan used as description.</param>
    /// <param name="steps">The steps to add.</param>
    public Plan(string goal, params ISKFunction[] steps) : this(goal)
    {
        this.AddSteps(steps);
    }

    /// <summary>
    /// Initializes a new instance of the <see cref="Plan"/> class with a goal description and steps.
    /// </summary>
    /// <param name="goal">The goal of the plan used as description.</param>
    /// <param name="steps">The steps to add.</param>
    public Plan(string goal, params Plan[] steps) : this(goal)
    {
        this.AddSteps(steps);
    }

    /// <summary>
    /// Initializes a new instance of the <see cref="Plan"/> class with a function.
    /// </summary>
    /// <param name="function">The function to execute.</param>
    public Plan(ISKFunction function)
    {
        this.SetFunction(function);
    }

    /// <summary>
    /// Initializes a new instance of the <see cref="Plan"/> class with a function and steps.
    /// </summary>
    /// <param name="name">The name of the plan.</param>
    /// <param name="pluginName">The name of the plugin.</param>
    /// <param name="description">The description of the plan.</param>
    /// <param name="nextStepIndex">The index of the next step.</param>
    /// <param name="state">The state of the plan.</param>
    /// <param name="args">The arguments of the plan.</param>
    /// <param name="outputs">The outputs of the plan.</param>
    /// <param name="steps">The steps of the plan.</param>
    [JsonConstructor]
    public Plan(
        string name,
        string pluginName,
        string description,
        int nextStepIndex,
        IDictionary<string, string> state,
        IDictionary<string, string> args,
        IList<string> outputs,
        IReadOnlyList<Plan> steps)
    {
        this.Name = name;
        this.PluginName = pluginName;
        this.Description = description;
        this.NextStepIndex = nextStepIndex;
        this.State = state;
        this.Parameters = args;
        this.Outputs = outputs;
        this._steps.Clear();
        this.AddSteps(steps.ToArray());
    }

    /// <summary>
    /// Deserialize a JSON string into a Plan object.
    /// TODO: the context should never be null, it's required internally
    /// </summary>
    /// <param name="json">JSON string representation of a Plan</param>
    /// <param name="functions">The collection of available functions..</param>
    /// <param name="requireFunctions">Whether to require functions to be registered. Only used when context is not null.</param>
    /// <returns>An instance of a Plan object.</returns>
    /// <remarks>If Context is not supplied, plan will not be able to execute.</remarks>
    public static Plan FromJson(string json, IReadOnlyFunctionCollection? functions = null, bool requireFunctions = true)
    {
        var plan = JsonSerializer.Deserialize<Plan>(json, new JsonSerializerOptions { IncludeFields = true }) ?? new Plan(string.Empty);

        if (functions != null)
        {
            plan = SetAvailableFunctions(plan, functions, requireFunctions);
        }

        return plan;
    }

    /// <summary>
    /// Get JSON representation of the plan.
    /// </summary>
    /// <param name="indented">Whether to emit indented JSON</param>
    /// <returns>Plan serialized using JSON format</returns>
    public string ToJson(bool indented = false)
    {
        return JsonSerializer.Serialize(this, new JsonSerializerOptions { WriteIndented = indented });
    }

    /// <summary>
    /// Adds one or more existing plans to the end of the current plan as steps.
    /// </summary>
    /// <param name="steps">The plans to add as steps to the current plan.</param>
    /// <remarks>
    /// When you add a plan as a step to the current plan, the steps of the added plan are executed after the steps of the current plan have completed.
    /// </remarks>
    public void AddSteps(params Plan[] steps)
    {
        this._steps.AddRange(steps);
    }

    /// <summary>
    /// Adds one or more new steps to the end of the current plan.
    /// </summary>
    /// <param name="steps">The steps to add to the current plan.</param>
    /// <remarks>
    /// When you add a new step to the current plan, it is executed after the previous step in the plan has completed. Each step can be a function call or another plan.
    /// </remarks>
    public void AddSteps(params ISKFunction[] steps)
    {
        this._steps.AddRange(steps.Select(step => step is Plan plan ? plan : new Plan(step)));
    }

    /// <summary>
    /// Runs the next step in the plan using the provided kernel instance and variables.
    /// </summary>
    /// <param name="kernel">The kernel instance to use for executing the plan.</param>
    /// <param name="args">The arguments to use for the execution of the plan.</param>
    /// <param name="cancellationToken">The <see cref="CancellationToken"/> to monitor for cancellation requests. The default is <see cref="CancellationToken.None"/>.</param>
    /// <returns>A task representing the asynchronous execution of the plan's next step.</returns>
    /// <remarks>
    /// This method executes the next step in the plan using the specified kernel instance and context variables.
    /// The context variables contain the necessary information for executing the plan, such as the functions and logger.
    /// The method returns a task representing the asynchronous execution of the plan's next step.
    /// </remarks>
    public Task<Plan> RunNextStepAsync(IKernel kernel, IDictionary<string, string> args, CancellationToken cancellationToken = default)
    {
        var context = new SKContext(
            kernel,
            args,
            kernel.Functions);

        return this.InvokeNextStepAsync(context, cancellationToken);
    }

    /// <summary>
    /// Invoke the next step of the plan
    /// </summary>
    /// <param name="context">Context to use</param>
    /// <param name="cancellationToken">The <see cref="CancellationToken"/> to monitor for cancellation requests. The default is <see cref="CancellationToken.None"/>.</param>
    /// <returns>The updated plan</returns>
    /// <exception cref="SKException">If an error occurs while running the plan</exception>
    public async Task<Plan> InvokeNextStepAsync(SKContext context, CancellationToken cancellationToken = default)
    {
        if (this.HasNextStep)
        {
            var step = this.Steps[this.NextStepIndex];

            // Merge the state with the current args for step execution
            var functionVariables = this.GetNextStepArgs(context.Args, step);

            // Execute the step
            var functionContext = new SKContext(context.Kernel, functionVariables, context.Functions);

            var result = await step.InvokeAsync(functionContext, cancellationToken: cancellationToken).ConfigureAwait(false);

            // result.Context.Result is used for backward compatibility and can be removed in the future
            var resultString = result.GetValue<string>() ?? result.Context.Result;

            var resultValue = resultString.Trim();

            #region Update State

            // Update state with result
            this.State["input"] = resultValue;

            // Update Plan Result in State with matching outputs (if any)
            if (this.Outputs.Intersect(step.Outputs).Any())
            {
                if (this.State.TryGetValue(DefaultResultKey, out string? currentPlanResult))
                {
                    this.State[DefaultResultKey] = $"{currentPlanResult}\n{resultValue}";
                }
                else
                {
                    this.State[DefaultResultKey] = resultValue;
                }
            }

            // Update state with outputs (if any)
            foreach (var item in step.Outputs)
            {
                if (result.Context.Args.TryGetValue(item, out string? val))
                {
                    this.State[item] = val;
                }
                else
                {
                    this.State[item] = resultValue;
                }
            }

            #endregion Update State

            this.NextStepIndex++;
        }

        return this;
    }

    #region ISKFunction implementation

    /// <inheritdoc/>
    public FunctionView Describe()
    {
        if (this.Function is not null)
        {
            return this.Function.Describe();
        }

        // The parameter mapping definitions from Plan -> Function
        var stepParameters = this.Steps.SelectMany(s => s.Parameters);

        // The parameter descriptions from the Function
        var stepDescriptions = this.Steps.SelectMany(s => s.Describe().Parameters);

        // The parameters for the Plan
        var parameters = this.Parameters.Select(p =>
        {
            var matchingParameter = stepParameters.FirstOrDefault(sp => sp.Value.Equals($"${p.Key}", StringComparison.OrdinalIgnoreCase));
            var stepDescription = stepDescriptions.FirstOrDefault(sd => sd.Name.Equals(matchingParameter.Key, StringComparison.OrdinalIgnoreCase));

            return new ParameterView(p.Key, stepDescription?.Description, stepDescription?.DefaultValue, stepDescription?.Type, stepDescription?.IsRequired);
        }
        ).ToList();

        return new(this.Name, this.PluginName, this.Description, parameters);
    }

    /// <inheritdoc/>
    public async Task<FunctionResult> InvokeAsync(
        SKContext context,
        AIRequestSettings? requestSettings = null,
        CancellationToken cancellationToken = default)
    {
        var result = new FunctionResult(this.Name, this.PluginName, context);

        if (this.Function is not null)
        {
<<<<<<< HEAD
            AddArgsToContext(this.State, context);
=======
            // Merge state with the current context variables.
            // Then filter the variables to only those needed for the next step.
            // This is done to prevent the function from having access to variables that it shouldn't.
            AddVariablesToContext(this.State, context);
            var functionVariables = this.GetNextStepVariables(context.Variables, this);
            var functionContext = new SKContext(context.Kernel, functionVariables, context.Functions);
>>>>>>> 8c072967

            // Execute the step
            result = await this.Function
                .WithInstrumentation(context.LoggerFactory)
                .InvokeAsync(functionContext, requestSettings, cancellationToken)
                .ConfigureAwait(false);
<<<<<<< HEAD

            string? resultStr = result.GetValue<string>();
            if (resultStr != null)
            {
                context.Args["input"] = resultStr;
            }
=======
            this.UpdateFunctionResultWithOutputs(result);
>>>>>>> 8c072967
        }
        else
        {
            // loop through steps and execute until completion
            while (this.HasNextStep)
            {
                AddArgsToContext(this.State, context);
                await this.InvokeNextStepAsync(context, cancellationToken).ConfigureAwait(false);
                this.UpdateContextWithOutputs(context);

                result = new FunctionResult(this.Name, this.PluginName, context, context.Result);
                this.UpdateFunctionResultWithOutputs(result);
            }
        }

        return result;
    }

    /// <inheritdoc/>
    public ISKFunction SetDefaultFunctionCollection(IReadOnlyFunctionCollection functions)
    {
        return this.Function is not null ? this.Function.SetDefaultFunctionCollection(functions) : this;
    }

    /// <inheritdoc/>
    public ISKFunction SetAIService(Func<ITextCompletion> serviceFactory)
    {
        return this.Function is not null ? this.Function.SetAIService(serviceFactory) : this;
    }

    /// <inheritdoc/>
    public ISKFunction SetAIConfiguration(AIRequestSettings? requestSettings)
    {
        return this.Function is not null ? this.Function.SetAIConfiguration(requestSettings) : this;
    }

    #endregion ISKFunction implementation

    /// <summary>
    /// Expand variables in the input string.
    /// </summary>
    /// <param name="args">Args to use for expansion.</param>
    /// <param name="input">Input string to expand.</param>
    /// <returns>Expanded string.</returns>
    internal string ExpandFromVariables(IDictionary<string, string> args, string input)
    {
        var result = input;
        var matches = s_variablesRegex.Matches(input);
        var orderedMatches = matches.Cast<Match>().Select(m => m.Groups["var"].Value).Distinct().OrderByDescending(m => m.Length);

        foreach (var varName in orderedMatches)
        {
            if (args.TryGetValue(varName, out string? value) || this.State.TryGetValue(varName, out value))
            {
                result = result.Replace($"${varName}", value);
            }
        }

        return result;
    }

    /// <summary>
    /// Set functions for a plan and its steps.
    /// </summary>
    /// <param name="plan">Plan to set functions for.</param>
    /// <param name="functions">The collection of available functions.</param>
    /// <param name="requireFunctions">Whether to throw an exception if a function is not found.</param>
    /// <returns>The plan with functions set.</returns>
    private static Plan SetAvailableFunctions(Plan plan, IReadOnlyFunctionCollection functions, bool requireFunctions = true)
    {
        if (plan.Steps.Count == 0)
        {
            Verify.NotNull(functions);

            if (functions.TryGetFunction(plan.PluginName, plan.Name, out var planFunction))
            {
                plan.SetFunction(planFunction);
            }
            else if (requireFunctions)
            {
                throw new SKException($"Function '{plan.PluginName}.{plan.Name}' not found in function collection");
            }
        }
        else
        {
            foreach (var step in plan.Steps)
            {
                SetAvailableFunctions(step, functions, requireFunctions);
            }
        }

        return plan;
    }

    /// <summary>
    /// Add any missing args from a plan state variables to the context.
    /// </summary>
    private static void AddArgsToContext(IDictionary<string, string> args, SKContext context)
    {
        // Loop through args and add anything missing to context
        foreach (var item in args)
        {
            if (!context.Args.TryGetValue(item.Key, out string? value) || string.IsNullOrEmpty(value))
            {
                context.Args[item.Key] = item.Value;
            }
        }
    }

    /// <summary>
    /// Update the context with the outputs from the current step.
    /// </summary>
    /// <param name="context">The context to update.</param>
    /// <returns>The updated context.</returns>
    private SKContext UpdateContextWithOutputs(SKContext context)
    {
        var resultString = this.State.TryGetValue(DefaultResultKey, out string? result) ? result : this.State.ToString();
        context.Args["input"] = resultString;

        // copy previous step's variables to the next step
        foreach (var item in this._steps[this.NextStepIndex - 1].Outputs)
        {
            if (this.State.TryGetValue(item, out string? val))
            {
                context.Args[item] = val;
            }
            else
            {
                context.Args[item] = resultString;
            }
        }

        return context;
    }

    /// <summary>
<<<<<<< HEAD
    /// Get the args for the next step in the plan.
=======
    /// Update the function result with the outputs from the current state.
    /// </summary>
    /// <param name="functionResult">The function result to update.</param>
    /// <returns>The updated function result.</returns>
    private FunctionResult UpdateFunctionResultWithOutputs(FunctionResult functionResult)
    {
        foreach (var output in this.Outputs)
        {
            if (this.State.TryGetValue(output, out var value))
            {
                functionResult.Metadata[output] = value;
            }
            else if (functionResult.Context.Variables.TryGetValue(output, out var val))
            {
                functionResult.Metadata[output] = val;
            }
        }

        return functionResult;
    }

    /// <summary>
    /// Get the variables for the next step in the plan.
>>>>>>> 8c072967
    /// </summary>
    /// <param name="currentArgs">The current args.</param>
    /// <param name="step">The next step in the plan.</param>
    /// <returns>The context variables for the next step in the plan.</returns>
    private ContextVariables GetNextStepArgs(IDictionary<string, string> currentArgs, Plan step)
    {
        // Priority for Input
        // - Parameters (expand from variables if needed)
        // - SKContext.Variables
        // - Plan.State
        // - Empty if sending to another plan
        // - Plan.Description

        var input = string.Empty;
        if (this.Parameters.TryGetValue("input", out var argsInput) && !string.IsNullOrEmpty(argsInput))
        {
            input = this.ExpandFromVariables(currentArgs, argsInput);
        }
        else if (!string.IsNullOrEmpty(currentArgs["input"]))
        {
            input = currentArgs["input"];
        }
        else if (this.State.TryGetValue("input", out var stateInput) && !string.IsNullOrEmpty(stateInput))
        {
            input = stateInput;
        }
        else if (step.Steps.Count > 0)
        {
            input = string.Empty;
        }
        else if (!string.IsNullOrEmpty(this.Description))
        {
            input = this.Description;
        }

        var stepVariables = new ContextVariables(input);

        // Priority for remaining stepVariables is:
        // - Function Parameters (pull from variables or state by a key value)
        // - Step Parameters (pull from variables or state by a key value)
        // - All other variables. These are carried over in case the function wants access to the ambient content.
        var functionParameters = step.Describe();
        foreach (var param in functionParameters.Parameters)
        {
            if (param.Name.Equals(ContextVariables.MainKey, StringComparison.OrdinalIgnoreCase))
            {
                continue;
            }

            if (currentArgs.TryGetValue(param.Name, out string? value))
            {
                stepVariables.Set(param.Name, value);
            }
            else if (this.State.TryGetValue(param.Name, out value) && !string.IsNullOrEmpty(value))
            {
                stepVariables.Set(param.Name, value);
            }
        }

        foreach (var item in step.Parameters)
        {
            // Don't overwrite variable values that are already set
            if (stepVariables.ContainsKey(item.Key))
            {
                continue;
            }

            var expandedValue = this.ExpandFromVariables(currentArgs, item.Value);
            if (!expandedValue.Equals(item.Value, StringComparison.OrdinalIgnoreCase))
            {
                stepVariables.Set(item.Key, expandedValue);
            }
            else if (currentArgs.TryGetValue(item.Key, out string? value))
            {
                stepVariables.Set(item.Key, value);
            }
            else if (this.State.TryGetValue(item.Key, out value))
            {
                stepVariables.Set(item.Key, value);
            }
            else
            {
                stepVariables.Set(item.Key, expandedValue);
            }
        }

        foreach (KeyValuePair<string, string> item in currentArgs)
        {
            if (!stepVariables.ContainsKey(item.Key))
            {
                stepVariables.Set(item.Key, item.Value);
            }
        }

        return stepVariables;
    }

    private void SetFunction(ISKFunction function)
    {
        this.Function = function;
        this.Name = function.Name;
        this.PluginName = function.PluginName;
        this.Description = function.Description;
        this.RequestSettings = function.RequestSettings;

#pragma warning disable CS0618 // Type or member is obsolete
        this.IsSemantic = function.IsSemantic;
#pragma warning restore CS0618 // Type or member is obsolete
    }

    private static string GetRandomPlanName() => "plan" + Guid.NewGuid().ToString("N");

    private ISKFunction? Function { get; set; }

    private readonly List<Plan> _steps = new();

    private static readonly Regex s_variablesRegex = new(@"\$(?<var>\w+)");

    private const string DefaultResultKey = "PLAN.RESULT";

    [DebuggerBrowsable(DebuggerBrowsableState.Never)]
    private string DebuggerDisplay
    {
        get
        {
            string display = this.Description;

            if (!string.IsNullOrWhiteSpace(this.Name))
            {
                display = $"{this.Name} ({display})";
            }

            if (this._steps.Count > 0)
            {
                display += $", Steps = {this._steps.Count}, NextStep = {this.NextStepIndex}";
            }

            return display;
        }
    }

    #region Obsolete

    /// <inheritdoc/>
    [JsonIgnore]
    [Obsolete("Methods, properties and classes which include Skill in the name have been renamed. Use ISKFunction.PluginName instead. This will be removed in a future release.")]
    [EditorBrowsable(EditorBrowsableState.Never)]
    public string SkillName => this.PluginName;

    /// <inheritdoc/>
    [JsonIgnore]
    [Obsolete("Kernel no longer differentiates between Semantic and Native functions. This will be removed in a future release.")]
    [EditorBrowsable(EditorBrowsableState.Never)]
    public bool IsSemantic { get; private set; }

    /// <inheritdoc/>
    [Obsolete("Methods, properties and classes which include Skill in the name have been renamed. Use ISKFunction.SetDefaultFunctionCollection instead. This will be removed in a future release.")]
    [EditorBrowsable(EditorBrowsableState.Never)]
    public ISKFunction SetDefaultSkillCollection(IReadOnlyFunctionCollection skills) => this.SetDefaultFunctionCollection(skills);

    #endregion
}<|MERGE_RESOLUTION|>--- conflicted
+++ resolved
@@ -336,32 +336,19 @@
 
         if (this.Function is not null)
         {
-<<<<<<< HEAD
-            AddArgsToContext(this.State, context);
-=======
             // Merge state with the current context variables.
             // Then filter the variables to only those needed for the next step.
             // This is done to prevent the function from having access to variables that it shouldn't.
-            AddVariablesToContext(this.State, context);
+            AddArgsToContext(this.State, context);
             var functionVariables = this.GetNextStepVariables(context.Variables, this);
             var functionContext = new SKContext(context.Kernel, functionVariables, context.Functions);
->>>>>>> 8c072967
 
             // Execute the step
             result = await this.Function
                 .WithInstrumentation(context.LoggerFactory)
                 .InvokeAsync(functionContext, requestSettings, cancellationToken)
                 .ConfigureAwait(false);
-<<<<<<< HEAD
-
-            string? resultStr = result.GetValue<string>();
-            if (resultStr != null)
-            {
-                context.Args["input"] = resultStr;
-            }
-=======
             this.UpdateFunctionResultWithOutputs(result);
->>>>>>> 8c072967
         }
         else
         {
@@ -498,9 +485,6 @@
     }
 
     /// <summary>
-<<<<<<< HEAD
-    /// Get the args for the next step in the plan.
-=======
     /// Update the function result with the outputs from the current state.
     /// </summary>
     /// <param name="functionResult">The function result to update.</param>
@@ -524,7 +508,6 @@
 
     /// <summary>
     /// Get the variables for the next step in the plan.
->>>>>>> 8c072967
     /// </summary>
     /// <param name="currentArgs">The current args.</param>
     /// <param name="step">The next step in the plan.</param>
