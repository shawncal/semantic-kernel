--- conflicted
+++ resolved
@@ -16,26 +16,16 @@
     public static Task<KernelResult> CallViaKernelAsync(
         object pluginInstance,
         string methodName,
-<<<<<<< HEAD
         params (string Name, string Value)[] args)
-=======
-        params (string Name, object Value)[] variables)
->>>>>>> 4a2cf70c
     {
         var kernel = Kernel.Builder.Build();
 
         IDictionary<string, ISKFunction> plugin = kernel.ImportPlugin(pluginInstance);
 
         SKContext context = kernel.CreateNewContext();
-<<<<<<< HEAD
         foreach ((string Name, string Value) pair in args)
         {
             context.Args[pair.Name] = pair.Value;
-=======
-        foreach ((string Name, object Value) pair in variables)
-        {
-            context.Variables.Set(pair.Name, pair.Value.ToString());
->>>>>>> 4a2cf70c
         }
 
         return kernel.RunAsync(context.Variables, plugin[methodName]);
